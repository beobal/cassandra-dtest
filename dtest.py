import configparser
import copy
import errno
import logging
import os
import re
import subprocess
import sys
import tempfile
import threading
import time
import traceback
import pytest
from subprocess import CalledProcessError

import cassandra
import ccmlib.repository
from cassandra import ConsistencyLevel
from cassandra.auth import PlainTextAuthProvider
from cassandra.cluster import ExecutionProfile
from cassandra.policies import RetryPolicy, RoundRobinPolicy
from ccmlib.cluster_factory import ClusterFactory
from ccmlib.common import get_version_from_build, is_win
from distutils.version import LooseVersion

from tools.context import log_filter

LOG_SAVED_DIR = "logs"
try:
    os.mkdir(LOG_SAVED_DIR)
except OSError:
    pass

LAST_LOG = os.path.join(LOG_SAVED_DIR, "last")

LAST_TEST_DIR = 'last_test_dir'

DEFAULT_DIR = './'
config = configparser.RawConfigParser()
if len(config.read(os.path.expanduser('~/.cassandra-dtest'))) > 0:
    if config.has_option('main', 'default_dir'):
        DEFAULT_DIR = os.path.expanduser(config.get('main', 'default_dir'))

KEEP_TEST_DIR = os.environ.get('KEEP_TEST_DIR', '').lower() in ('yes', 'true')
PRINT_DEBUG = os.environ.get('PRINT_DEBUG', '').lower() in ('yes', 'true')
RECORD_COVERAGE = os.environ.get('RECORD_COVERAGE', '').lower() in ('yes', 'true')
IGNORE_REQUIRE = os.environ.get('IGNORE_REQUIRE', '').lower() in ('yes', 'true')
ENABLE_ACTIVE_LOG_WATCHING = os.environ.get('ENABLE_ACTIVE_LOG_WATCHING', '').lower() in ('yes', 'true')
RUN_STATIC_UPGRADE_MATRIX = os.environ.get('RUN_STATIC_UPGRADE_MATRIX', '').lower() in ('yes', 'true')

"""
logging.basicConfig(stream=sys.stdout,
                    format='%(asctime)s,%(msecs)d %(name)s %(levelname)s %(message)s',
                    datefmt='%H:%M:%S',
                    level=logging.DEBUG)
"""

logger = logging.getLogger(__name__)


def get_sha(repo_dir):
    try:
        output = subprocess.check_output(['git', 'rev-parse', 'HEAD'], cwd=repo_dir).strip()
        prefix = 'github:apache/'
        local_repo_location = os.environ.get('LOCAL_GIT_REPO')
        if local_repo_location is not None:
            prefix = 'local:{}:'.format(local_repo_location)
            # local: slugs take the form 'local:/some/path/to/cassandra/:branch_name_or_sha'
        return "{}{}".format(prefix, output)
    except CalledProcessError as e:
        if re.search(str(e), 'Not a git repository') is not None:
            # we tried to get a sha, but repo_dir isn't a git repo. No big deal, must just be
            # working from a non-git install.
            return None
        else:
            # git call failed for some unknown reason
            raise


# There are times when we want to know the C* version we're testing against
# before we call Tester.setUp. In the general case, we can't know that -- the
# test method could use any version it wants for self.cluster. However, we can
# get the version from build.xml in the C* repository specified by
# CASSANDRA_VERSION or CASSANDRA_DIR. This should use the same resolution
# strategy as the actual checkout code in Tester.setUp; if it does not, that is
# a bug.
_cassandra_version_slug = os.environ.get('CASSANDRA_VERSION')
# Prefer CASSANDRA_VERSION if it's set in the environment. If not, use CASSANDRA_DIR
if _cassandra_version_slug:
    # fetch but don't build the specified C* version
    ccm_repo_cache_dir, _ = ccmlib.repository.setup(_cassandra_version_slug)
    CASSANDRA_VERSION_FROM_BUILD = get_version_from_build(ccm_repo_cache_dir)
    CASSANDRA_GITREF = get_sha(ccm_repo_cache_dir)  # will be set None when not a git repo
else:
    CASSANDRA_VERSION_FROM_BUILD = LooseVersion("4.0") # todo kjkjkj
    CASSANDRA_GITREF = ""
    #CASSANDRA_VERSION_FROM_BUILD = get_version_from_build(self.dtest_config.cassandra_dir)
    #CASSANDRA_GITREF = get_sha(dtest_config.cassandra_dir)


# copy the initial environment variables so we can reset them later:
initial_environment = copy.deepcopy(os.environ)


class DtestTimeoutError(Exception):
    pass


def reset_environment_vars():
    pytest_current_test = os.environ.get('PYTEST_CURRENT_TEST')
    os.environ.clear()
    os.environ.update(initial_environment)
    os.environ['PYTEST_CURRENT_TEST'] = pytest_current_test


<<<<<<< HEAD
logger.debug("Python driver version in use: {}".format(cassandra.__version__))
=======
def warning(msg):
    LOG.warning("{} - {}".format(CURRENT_TEST, msg))
    if PRINT_DEBUG:
        print "WARN: " + msg


def debug(msg):
    LOG.debug("{} - {}".format(CURRENT_TEST, msg))
    if PRINT_DEBUG:
        print msg


debug("Python driver version in use: {}".format(cassandra.__version__))


def retry_till_success(fun, *args, **kwargs):
    timeout = kwargs.pop('timeout', 60)
    bypassed_exception = kwargs.pop('bypassed_exception', Exception)

    deadline = time.time() + timeout
    while True:
        try:
            return fun(*args, **kwargs)
        except bypassed_exception:
            if time.time() > deadline:
                raise
            else:
                # brief pause before next attempt
                time.sleep(0.25)
>>>>>>> e67ef2b8


class FlakyRetryPolicy(RetryPolicy):
    """
    A retry policy that retries 5 times by default, but can be configured to
    retry more times.
    """

    def __init__(self, max_retries=5):
        self.max_retries = max_retries

    def on_read_timeout(self, *args, **kwargs):
        if kwargs['retry_num'] < self.max_retries:
            logger.debug("Retrying read after timeout. Attempt #" + str(kwargs['retry_num']))
            return (self.RETRY, None)
        else:
            return (self.RETHROW, None)

    def on_write_timeout(self, *args, **kwargs):
        if kwargs['retry_num'] < self.max_retries:
            logger.debug("Retrying write after timeout. Attempt #" + str(kwargs['retry_num']))
            return (self.RETRY, None)
        else:
            return (self.RETHROW, None)

    def on_unavailable(self, *args, **kwargs):
        if kwargs['retry_num'] < self.max_retries:
            logger.debug("Retrying request after UE. Attempt #" + str(kwargs['retry_num']))
            return (self.RETRY, None)
        else:
            return (self.RETHROW, None)


class Runner(threading.Thread):

    def __init__(self, func):
        threading.Thread.__init__(self)
        self.__func = func
        self.__error = None
        self.__stopped = False
        self.daemon = True

    def run(self):
        i = 0
        while True:
            if self.__stopped:
                return
            try:
                self.__func(i)
            except Exception as e:
                self.__error = e
                return
            i = i + 1

    def stop(self):
        if self.__stopped:
            return

        self.__stopped = True
        # pytests may appear to hang forever waiting for cluster tear down. are all driver session objects shutdown?
        # to debug hang you can add the following at the top of the test
        #     import faulthandler
        #     faulthandler.enable()
        #
        # and then when the hang occurs send a SIGABRT to the pytest process (e.g. kill -SIGABRT <pytest_pid>)
        # this will print a python thread dump of all currently alive threads
        self.join(timeout=30)
        if self.__error is not None:
            raise self.__error

    def check(self):
        if self.__error is not None:
            raise self.__error


def make_execution_profile(retry_policy=FlakyRetryPolicy(), consistency_level=ConsistencyLevel.ONE, **kwargs):
    if 'load_balancing_policy' in kwargs:
        return ExecutionProfile(retry_policy=retry_policy,
                                consistency_level=consistency_level,
                                **kwargs)
    else:
        return ExecutionProfile(retry_policy=retry_policy,
                                consistency_level=consistency_level,
                                load_balancing_policy=RoundRobinPolicy(),
                                **kwargs)


class Tester:

    def __getattribute__(self, name):
        try:
            return object.__getattribute__(self, name)
        except AttributeError:
            fixture_dtest_setup = object.__getattribute__(self, 'fixture_dtest_setup')
            return object.__getattribute__(fixture_dtest_setup , name)

    @pytest.fixture(scope='function', autouse=True)
    def set_dtest_setup_on_function(self, fixture_dtest_setup, fixture_dtest_config):
        self.fixture_dtest_setup = fixture_dtest_setup
        self.dtest_config = fixture_dtest_config

    def set_node_to_current_version(self, node):
        version = os.environ.get('CASSANDRA_VERSION')

        if version:
            node.set_install_dir(version=version)
        else:
            node.set_install_dir(install_dir=self.dtest_config.cassandra_dir)
            os.environ.set('CASSANDRA_DIR', self.dtest_config.cassandra_dir)

    """
    def init_config(self):
        init_default_config(self.cluster, self.cluster_options)

    def setUp(self):
        self.set_current_tst_name()
        kill_windows_cassandra_procs()
        maybe_cleanup_cluster_from_last_test_file()

        self.test_path = get_test_path()
        self.cluster = create_ccm_cluster(self.test_path, name='test', config=self.dtest_config)

        self.maybe_begin_active_log_watch()
        maybe_setup_jacoco(self.test_path)

        self.init_config()
        write_last_test_file(self.test_path, self.cluster)

        set_log_levels(self.cluster)
        self.connections = []
        self.runners = []
    """

    """
    @classmethod
    def tearDownClass(cls):
        reset_environment_vars()
        if os.path.exists(LAST_TEST_DIR):
            with open(LAST_TEST_DIR) as f:
                test_path = f.readline().strip('\n')
                name = f.readline()
                try:
                    cluster = ClusterFactory.load(test_path, name)
                    # Avoid waiting too long for node to be marked down
                    if KEEP_TEST_DIR:
                        cluster.stop(gently=RECORD_COVERAGE)
                    else:
                        cluster.remove()
                        os.rmdir(test_path)
                except IOError:
                    # after a restart, /tmp will be emptied so we'll get an IOError when loading the old cluster here
                    pass
            try:
                os.remove(LAST_TEST_DIR)
            except IOError:
                # Ignore - see comment above
                pass

    def tearDown(self):
        # test_is_ending prevents active log watching from being able to interrupt the test
        # which we don't want to happen once tearDown begins
        self.test_is_ending = True

        reset_environment_vars()

        for con in self.connections:
            con.cluster.shutdown()

        for runner in self.runners:
            try:
                runner.stop()
            except Exception:
                pass

        failed = False
        try:
            if not self.allow_log_errors and self.check_logs_for_errors():
                failed = True
                raise AssertionError('Unexpected error in log, see stdout')
        finally:
            try:
                # save the logs for inspection
                if failed or KEEP_LOGS:
                    self.copy_logs(self.cluster)
            except Exception as e:
                print("Error saving log:", str(e))
            finally:
                log_watch_thread = getattr(self, '_log_watch_thread', None)
                cleanup_cluster(self.cluster, self.test_path, log_watch_thread)
    """


    def go(self, func):
        runner = Runner(func)
        self.runners.append(runner)
        runner.start()
        return runner




def get_eager_protocol_version(cassandra_version):
    """
    Returns the highest protocol version accepted
    by the given C* version
    """
    if cassandra_version >= '2.2':
        protocol_version = 4
    elif cassandra_version >= '2.1':
        protocol_version = 3
    elif cassandra_version >= '2.0':
        protocol_version = 2
    else:
        protocol_version = 1
    return protocol_version


# We default to UTF8Type because it's simpler to use in tests
def create_cf(session, name, key_type="varchar", speculative_retry=None, read_repair=None, compression=None,
              gc_grace=None, columns=None, validation="UTF8Type", compact_storage=False):

    additional_columns = ""
    if columns is not None:
        for k, v in list(columns.items()):
            additional_columns = "{}, {} {}".format(additional_columns, k, v)

    if additional_columns == "":
        query = 'CREATE COLUMNFAMILY %s (key %s, c varchar, v varchar, PRIMARY KEY(key, c)) WITH comment=\'test cf\'' % (name, key_type)
    else:
        query = 'CREATE COLUMNFAMILY %s (key %s PRIMARY KEY%s) WITH comment=\'test cf\'' % (name, key_type, additional_columns)

    if compression is not None:
        query = '%s AND compression = { \'sstable_compression\': \'%sCompressor\' }' % (query, compression)
    else:
        # if a compression option is omitted, C* will default to lz4 compression
        query += ' AND compression = {}'

    if read_repair is not None:
        query = '%s AND read_repair_chance=%f AND dclocal_read_repair_chance=%f' % (query, read_repair, read_repair)
    if gc_grace is not None:
        query = '%s AND gc_grace_seconds=%d' % (query, gc_grace)
    if speculative_retry is not None:
        query = '%s AND speculative_retry=\'%s\'' % (query, speculative_retry)

    if compact_storage:
        query += ' AND COMPACT STORAGE'

    session.execute(query)
    time.sleep(0.2)


def create_ks(session, name, rf):
    query = 'CREATE KEYSPACE %s WITH replication={%s}'
    if isinstance(rf, int):
        # we assume simpleStrategy
        session.execute(query % (name, "'class':'SimpleStrategy', 'replication_factor':%d" % rf))
    else:
        assert len(rf) >= 0, "At least one datacenter/rf pair is needed"
        # we assume networkTopologyStrategy
        options = (', ').join(['\'%s\':%d' % (d, r) for d, r in rf.items()])
        session.execute(query % (name, "'class':'NetworkTopologyStrategy', %s" % options))
    session.execute('USE {}'.format(name))


def get_auth_provider(user, password):
    return PlainTextAuthProvider(username=user, password=password)


def make_auth(user, password):
    def private_auth(node_ip):
        return {'username': user, 'password': password}
    return private_auth


def get_port_from_node(node):
    """
    Return the port that this node is listening on.
    We only use this to connect the native driver,
    so we only care about the binary port.
    """
    try:
        return node.network_interfaces['binary'][1]
    except Exception:
        raise RuntimeError("No network interface defined on this node object. {}".format(node.network_interfaces))


def get_ip_from_node(node):
    if node.network_interfaces['binary']:
        node_ip = node.network_interfaces['binary'][0]
    else:
        node_ip = node.network_interfaces['thrift'][0]
    return node_ip


def kill_windows_cassandra_procs():
    # On Windows, forcefully terminate any leftover previously running cassandra processes. This is a temporary
    # workaround until we can determine the cause of intermittent hung-open tests and file-handles.
    if is_win():
        try:
            import psutil
            for proc in psutil.process_iter():
                try:
                    pinfo = proc.as_dict(attrs=['pid', 'name', 'cmdline'])
                except psutil.NoSuchProcess:
                    pass
                else:
                    if (pinfo['name'] == 'java.exe' and '-Dcassandra' in pinfo['cmdline']):
                        print('Found running cassandra process with pid: ' + str(pinfo['pid']) + '. Killing.')
                        psutil.Process(pinfo['pid']).kill()
        except ImportError:
            logger.debug("WARN: psutil not installed. Cannot detect and kill "
                  "running cassandra processes - you may see cascading dtest failures.")


def get_test_path():
    test_path = tempfile.mkdtemp(prefix='dtest-')

    # ccm on cygwin needs absolute path to directory - it crosses from cygwin space into
    # regular Windows space on wmic calls which will otherwise break pathing
    if sys.platform == "cygwin":
        process = subprocess.Popen(["cygpath", "-m", test_path], stdout=subprocess.PIPE, stderr=subprocess.STDOUT)
        test_path = process.communicate()[0].rstrip()

    return test_path


# nose will discover this as a test, so we manually make it not a test
get_test_path.__test__ = False


def cleanup_cluster(dtest_setup):
    with log_filter('cassandra'):  # quiet noise from driver when nodes start going down
        if KEEP_TEST_DIR:
            dtest_setup.cluster.stop(gently=RECORD_COVERAGE)
        else:
            # when recording coverage the jvm has to exit normally
            # or the coverage information is not written by the jacoco agent
            # otherwise we can just kill the process
            if RECORD_COVERAGE:
                dtest_setup.cluster.stop(gently=True)

            # Cleanup everything:
            try:
                if dtest_setup.log_watch_thread:
                    stop_active_log_watch(dtest_setup.log_watch_thread)
            finally:
                logger.debug("removing ccm cluster {name} at: {path}".format(name=dtest_setup.cluster.name, path=dtest_setup.test_path))
                dtest_setup.cluster.remove()

                logger.debug("clearing ssl stores from [{0}] directory".format(dtest_setup.test_path))
                for filename in ('keystore.jks', 'truststore.jks', 'ccm_node.cer'):
                    try:
                        os.remove(os.path.join(dtest_setup.test_path, filename))
                    except OSError as e:
                        # once we port to py3, which has better reporting for exceptions raised while
                        # handling other excpetions, we should just assert e.errno == errno.ENOENT
                        if e.errno != errno.ENOENT:  # ENOENT = no such file or directory
                            raise

                os.rmdir(dtest_setup.test_path)
                cleanup_last_test_dir()


def cleanup_last_test_dir():
    if os.path.exists(LAST_TEST_DIR):
        os.remove(LAST_TEST_DIR)


def stop_active_log_watch(log_watch_thread):
    """
    Joins the log watching thread, which will then exit.
    Should be called after each test, ideally after nodes are stopped but before cluster files are removed.

    Can be called multiple times without error.
    If not called, log watching thread will remain running until the parent process exits.
    """
    log_watch_thread.join(timeout=60)


def maybe_cleanup_cluster_from_last_test_file():
    # cleaning up if a previous execution didn't trigger tearDown (which
    # can happen if it is interrupted by KeyboardInterrupt)
    if os.path.exists(LAST_TEST_DIR):
        with open(LAST_TEST_DIR) as f:
            test_path = f.readline().strip('\n')
            name = f.readline()
        try:
            cluster = ClusterFactory.load(test_path, name)
            # Avoid waiting too long for node to be marked down
            cleanup_cluster(cluster, test_path)
        except IOError:
            # after a restart, /tmp will be emptied so we'll get an IOError when loading the old cluster here
            pass


def write_last_test_file(test_path, cluster):
    with open(LAST_TEST_DIR, 'w') as f:
        f.write(test_path + '\n')
        f.write(cluster.name)


class MultiError(Exception):
    """
    Extends Exception to provide reporting multiple exceptions at once.
    """

    def __init__(self, exceptions, tracebacks):
        # an exception and the corresponding traceback should be found at the same
        # position in their respective lists, otherwise __str__ will be incorrect
        self.exceptions = exceptions
        self.tracebacks = tracebacks

    def __str__(self):
        output = "\n****************************** BEGIN MultiError ******************************\n"

        for (exc, tb) in zip(self.exceptions, self.tracebacks):
            output += str(exc)
            output += str(tb) + "\n"

        output += "****************************** END MultiError ******************************"

        return output


def run_scenarios(scenarios, handler, deferred_exceptions=tuple()):
    """
    Runs multiple scenarios from within a single test method.

    "Scenarios" are mini-tests where a common procedure can be reused with several different configurations.
    They are intended for situations where complex/expensive setup isn't required and some shared state is acceptable (or trivial to reset).

    Arguments: scenarios should be an iterable, handler should be a callable, and deferred_exceptions should be a tuple of exceptions which
    are safe to delay until the scenarios are all run. For each item in scenarios, handler(item) will be called in turn.

    Exceptions which occur will be bundled up and raised as a single MultiError exception, either when: a) all scenarios have run,
    or b) on the first exception encountered which is not whitelisted in deferred_exceptions.
    """
    errors = []
    tracebacks = []

    for i, scenario in enumerate(scenarios, 1):
        logger.debug("running scenario {}/{}: {}".format(i, len(scenarios), scenario))

        try:
            handler(scenario)
        except deferred_exceptions as e:
            tracebacks.append(traceback.format_exc(sys.exc_info()))
            errors.append(type(e)('encountered {} {} running scenario:\n  {}\n'.format(e.__class__.__name__, str(e), scenario)))
            logger.debug("scenario {}/{} encountered a deferrable exception, continuing".format(i, len(scenarios)))
        except Exception as e:
            # catch-all for any exceptions not intended to be deferred
            tracebacks.append(traceback.format_exc(sys.exc_info()))
            errors.append(type(e)('encountered {} {} running scenario:\n  {}\n'.format(e.__class__.__name__, str(e), scenario)))
            logger.debug("scenario {}/{} encountered a non-deferrable exception, aborting".format(i, len(scenarios)))
            raise MultiError(errors, tracebacks)

    if errors:
        raise MultiError(errors, tracebacks)
<<<<<<< HEAD
=======


def supports_v5_protocol(cluster_version):
    return cluster_version >= LooseVersion('4.0')
>>>>>>> e67ef2b8
<|MERGE_RESOLUTION|>--- conflicted
+++ resolved
@@ -113,39 +113,7 @@
     os.environ['PYTEST_CURRENT_TEST'] = pytest_current_test
 
 
-<<<<<<< HEAD
 logger.debug("Python driver version in use: {}".format(cassandra.__version__))
-=======
-def warning(msg):
-    LOG.warning("{} - {}".format(CURRENT_TEST, msg))
-    if PRINT_DEBUG:
-        print "WARN: " + msg
-
-
-def debug(msg):
-    LOG.debug("{} - {}".format(CURRENT_TEST, msg))
-    if PRINT_DEBUG:
-        print msg
-
-
-debug("Python driver version in use: {}".format(cassandra.__version__))
-
-
-def retry_till_success(fun, *args, **kwargs):
-    timeout = kwargs.pop('timeout', 60)
-    bypassed_exception = kwargs.pop('bypassed_exception', Exception)
-
-    deadline = time.time() + timeout
-    while True:
-        try:
-            return fun(*args, **kwargs)
-        except bypassed_exception:
-            if time.time() > deadline:
-                raise
-            else:
-                # brief pause before next attempt
-                time.sleep(0.25)
->>>>>>> e67ef2b8
 
 
 class FlakyRetryPolicy(RetryPolicy):
@@ -604,10 +572,7 @@
 
     if errors:
         raise MultiError(errors, tracebacks)
-<<<<<<< HEAD
-=======
 
 
 def supports_v5_protocol(cluster_version):
-    return cluster_version >= LooseVersion('4.0')
->>>>>>> e67ef2b8
+    return cluster_version >= LooseVersion('4.0')