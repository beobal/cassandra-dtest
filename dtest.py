from __future__ import with_statement
import os, tempfile, sys, shutil, subprocess, types, time, threading, ConfigParser, logging
import fnmatch
import re
import copy

from ccmlib.cluster import Cluster
from ccmlib.node import Node
from cql.thrifteries import ThriftCursor
from uuid import UUID
from nose.exc import SkipTest
from thrift.transport import TSocket
from unittest import TestCase

LOG_SAVED_DIR="logs"
try:
    os.mkdir(LOG_SAVED_DIR)
except OSError:
    pass

LAST_LOG = os.path.join(LOG_SAVED_DIR, "last")

LAST_TEST_DIR='last_test_dir'

DEFAULT_DIR='./'
config = ConfigParser.RawConfigParser()
if len(config.read(os.path.expanduser('~/.cassandra-dtest'))) > 0:
    if config.has_option('main', 'default_dir'):
        DEFAULT_DIR=os.path.expanduser(config.get('main', 'default_dir'))

NO_SKIP = os.environ.get('SKIP', '').lower() in ('no', 'false')
DEBUG = os.environ.get('DEBUG', '').lower() in ('yes', 'true')
TRACE = os.environ.get('TRACE', '').lower() in ('yes', 'true')
KEEP_LOGS = os.environ.get('KEEP_LOGS', '').lower() in ('yes', 'true')
KEEP_TEST_DIR = os.environ.get('KEEP_TEST_DIR', '').lower() in ('yes', 'true')
PRINT_DEBUG = os.environ.get('PRINT_DEBUG', '').lower() in ('yes', 'true')
DISABLE_VNODES = os.environ.get('DISABLE_VNODES', '').lower() in ('yes', 'true')

CURRENT_TEST = ""

logging.basicConfig(filename=os.path.join(LOG_SAVED_DIR,"dtest.log"),
                    filemode='w',
                    format='%(asctime)s,%(msecs)d %(name)s %(current_test)s %(levelname)s %(message)s',
                    datefmt='%H:%M:%S',
                    level=logging.DEBUG)

LOG = logging.getLogger('dtest')

# copy the initial environment variables so we can reset them later:
initial_environment = copy.deepcopy(os.environ)
def reset_environment_vars():
    os.environ.clear()
    os.environ.update(initial_environment)

def debug(msg):
    LOG.debug(msg, extra={"current_test":CURRENT_TEST})
    if PRINT_DEBUG:
        print msg

def retry_till_success(fun, *args, **kwargs):
    timeout = kwargs.pop('timeout', 60)
    bypassed_exception = kwargs.pop('bypassed_exception', Exception)

    deadline = time.time() + timeout
    while True:
        try:
            return fun(*args, **kwargs)
        except bypassed_exception:
            if time.time() > deadline:
                raise
            else:
                # brief pause before next attempt
                time.sleep(0.25)

class Tester(TestCase):

    def __init__(self, *argv, **kwargs):
        # if False, then scan the log of each node for errors after every test.
        self.allow_log_errors = False
        self.cluster_options = kwargs.pop('cluster_options', None)
        super(Tester, self).__init__(*argv, **kwargs)

<<<<<<< HEAD
    def __get_cluster(self, name='test'):
=======

    def _get_cluster(self, name='test'):
>>>>>>> 3cfcca0b
        self.test_path = tempfile.mkdtemp(prefix='dtest-')
        # ccm on cygwin needs absolute path to directory - it crosses from cygwin space into
        # regular Windows space on wmic calls which will otherwise break pathing
        if sys.platform == "cygwin":
            self.test_path = subprocess.Popen(["cygpath", "-m", self.test_path], stdout = subprocess.PIPE, stderr = subprocess.STDOUT).communicate()[0].rstrip()
        debug("cluster ccm directory: "+self.test_path)
        version = os.environ.get('CASSANDRA_VERSION')
        cdir = os.environ.get('CASSANDRA_DIR', DEFAULT_DIR)
        
        if version:
            cluster = Cluster(self.test_path, name, cassandra_version=version)
        else:
            cluster = Cluster(self.test_path, name, cassandra_dir=cdir)
        
        if cluster.version() >= "1.2":
            if DISABLE_VNODES:
                cluster.set_configuration_options(values={'num_tokens': None})
            else:
                cluster.set_configuration_options(values={'initial_token': None, 'num_tokens': 256})
        return cluster

    def __cleanup_cluster(self):
        if KEEP_TEST_DIR:
            # Just kill it, leave the files where they are:
            self.cluster.stop(gently=False)
        else:
            # Cleanup everything:
            self.cluster.remove()
            os.rmdir(self.test_path)
        os.remove(LAST_TEST_DIR)

    def set_node_to_current_version(self, node):
        version = os.environ.get('CASSANDRA_VERSION')
        cdir = os.environ.get('CASSANDRA_DIR', DEFAULT_DIR)
        
        if version:
            node.set_cassandra_dir(cassandra_version=version)
        else:
            node.set_cassandra_dir(cassandra_dir=cdir)
        
    def setUp(self):
        global CURRENT_TEST
        CURRENT_TEST = self.id() + self._testMethodName
        # cleaning up if a previous execution didn't trigger tearDown (which
        # can happen if it is interrupted by KeyboardInterrupt)
        # TODO: move that part to a generic fixture
        if os.path.exists(LAST_TEST_DIR):
            with open(LAST_TEST_DIR) as f:
                self.test_path = f.readline().strip('\n')
                name = f.readline()
                try:
                    self.cluster = Cluster.load(self.test_path, name)
                    # Avoid waiting too long for node to be marked down
                    self.__cleanup_cluster()
                except IOError:
                    # after a restart, /tmp will be emptied so we'll get an IOError when loading the old cluster here
                    pass

        self.cluster = self._get_cluster()
        self.__setup_cobertura()
        # the failure detector can be quite slow in such tests with quick start/stop
        self.cluster.set_configuration_options(values={'phi_convict_threshold': 5})

        timeout = 10000
        if self.cluster_options is not None:
            self.cluster.set_configuration_options(values=self.cluster_options)
        elif self.cluster.version() < "1.2":
            self.cluster.set_configuration_options(values={'rpc_timeout_in_ms': timeout})
        else:
            self.cluster.set_configuration_options(values={
                'read_request_timeout_in_ms' : timeout,
                'range_request_timeout_in_ms' : timeout,
                'write_request_timeout_in_ms' : timeout,
                'truncate_request_timeout_in_ms' : timeout,
                'request_timeout_in_ms' : timeout
            })

        with open(LAST_TEST_DIR, 'w') as f:
            f.write(self.test_path + '\n')
            f.write(self.cluster.name)
        if DEBUG:
            self.cluster.set_log_level("DEBUG")
        if TRACE:
            self.cluster.set_log_level("TRACE")
        self.connections = []
        self.runners = []

    @classmethod
    def tearDownClass(cls):
        reset_environment_vars()

    def tearDown(self):
        reset_environment_vars()

        for con in self.connections:
            con.close()

        for runner in self.runners:
            try:
                runner.stop()
            except:
                pass

        failed = sys.exc_info() != (None, None, None)
        try:
            for node in self.cluster.nodelist():
                if self.allow_log_errors == False:
                    errors = list(self.__filter_errors([ msg for msg, i in node.grep_log("ERROR")]))
                    if len(errors) is not 0:
                        failed = True
                        raise AssertionError('Unexpected error in %s node log: %s' % (node.name, errors))
        finally:
            try:
                if failed or KEEP_LOGS:
                    # means the test failed. Save the logs for inspection.
                    self.copy_logs()
            except Exception as e:
                    print "Error saving log:", str(e)
            finally:
                self.__cleanup_cluster()

    def copy_logs(self, directory=None, name=None):
        """Copy the current cluster's log files somewhere, by default to LOG_SAVED_DIR with a name of 'last'"""
        if directory is None:
            directory = LOG_SAVED_DIR
        if name is None:
            name = LAST_LOG
        else:
            name = os.path.join(directory, name)
        if not os.path.exists(directory):
            os.mkdir(directory)
        logs = [ (node.name, node.logfilename()) for node in self.cluster.nodes.values() ]
        if len(logs) is not 0:
            basedir = str(int(time.time() * 1000))
            dir = os.path.join(directory, basedir)
            os.mkdir(dir)
            for n, log in logs:
                shutil.copyfile(log, os.path.join(dir, n + ".log"))
            if os.path.exists(name):
                os.unlink(name)
            os.symlink(basedir, name)

    def cql_connection(self, node, keyspace=None, version=None, user=None, password=None):
        import cql
        host, port = node.network_interfaces['thrift']
        if not version and self.cluster.version() >= "1.2":
            version = "3.0.0"
        elif not version and self.cluster.version() >= "1.1":
            version = "2.0.0"

        if version:
            con = cql.connect(host, port, keyspace=keyspace, cql_version=version, user=user, password=password)
        else:
            con = cql.connect(host, port, keyspace=keyspace, user=user, password=password)
        self.connections.append(con)
        return con

    def patient_cql_connection(self, node, keyspace=None, version=None, user=None, password=None, timeout=10):
        """
        Returns a connection after it stops throwing TTransportExceptions due to not being ready.

        If the timeout is exceeded, the exception is raised.
        """
        return retry_till_success(
            self.cql_connection,
            node,
            keyspace=keyspace,
            version=version,
            user=user,
            password=password,
            timeout=timeout,
            bypassed_exception=TSocket.TTransportException
        )

    def create_ks(self, cursor, name, rf):
        if self.cluster.version() >= "1.2" and cursor.cql_major_version >= 3:
            query = 'CREATE KEYSPACE %s WITH replication={%s}'
            if isinstance(rf, types.IntType):
                # we assume simpleStrategy
                cursor.execute(query % (name, "'class':'SimpleStrategy', 'replication_factor':%d" % rf))
            else:
                assert len(rf) != 0, "At least one datacenter/rf pair is needed"
                # we assume networkTopolyStrategy
                options = (', ').join([ '\'%s\':%d' % (d, r) for d, r in rf.iteritems() ])
                cursor.execute(query % (name, "'class':'NetworkTopologyStrategy', %s" % options))
        else:
            query = 'CREATE KEYSPACE %s WITH strategy_class=%s AND %s'
            if isinstance(rf, types.IntType):
                # we assume simpleStrategy
                cursor.execute(query % (name, 'SimpleStrategy', 'strategy_options:replication_factor=%d' % rf))
            else:
                assert len(rf) != 0, "At least one datacenter/rf pair is needed"
                # we assume networkTopolyStrategy
                options = (' AND ').join([ 'strategy_options:%s=%d' % (d, r) for d, r in rf.iteritems() ])
                cursor.execute(query % (name, 'NetworkTopologyStrategy', options))
        cursor.execute('USE %s' % name)

    # We default to UTF8Type because it's simpler to use in tests
    def create_cf(self, cursor, name, key_type="varchar", speculative_retry=None, read_repair=None, compression=None, gc_grace=None, columns=None, validation="UTF8Type"):
        additional_columns = ""
        if columns is not None:
            for k, v in columns.items():
                additional_columns = "%s, %s %s" % (additional_columns, k, v)

        if self.cluster.version() >= "1.2":
            if additional_columns == "":
                query = 'CREATE COLUMNFAMILY %s (key %s, c varchar, v varchar, PRIMARY KEY(key, c)) WITH comment=\'test cf\'' % (name, key_type)
            else:
                query = 'CREATE COLUMNFAMILY %s (key %s PRIMARY KEY%s) WITH comment=\'test cf\'' % (name, key_type, additional_columns)
            if compression is not None:
                query = '%s AND compression = { \'sstable_compression\': \'%sCompressor\' }' % (query, compression)
        else:
            query = 'CREATE COLUMNFAMILY %s (key %s PRIMARY KEY%s) WITH comparator=UTF8Type AND default_validation=%s' % (name, key_type, additional_columns, validation)
            if compression is not None:
                query = '%s AND compression_parameters:sstable_compression=%sCompressor' % (query, compression)

        if read_repair is not None:
            query = '%s AND read_repair_chance=%f' % (query, read_repair)
        if gc_grace is not None:
            query = '%s AND gc_grace_seconds=%d' % (query, gc_grace)
        if self.cluster.version() >= "2.0":
            if speculative_retry is not None:
                query = '%s AND speculative_retry=\'%s\'' % (query, speculative_retry)

        cursor.execute(query)
        time.sleep(0.2)

    def go(self, func):
        runner = Runner(func)
        self.runners.append(runner)
        runner.start()
        return runner

    def skip(self, msg):
        if not NO_SKIP:
            raise SkipTest(msg)
        
    def __setup_cobertura(self, cluster_name='test'):
        """Setup Cobertura code coverage support"""
        # Find the cobertura jar file:
        cobertura_jar = None
        if 'M2_REPO' in os.environ:
            m2_dir = os.environ['M2_REPO']
        else:
            m2_dir = os.path.join(os.path.expanduser('~'),'.m2')
        for root, dirnames, filenames in os.walk(m2_dir):
            for filename in fnmatch.filter(filenames, 'cobertura-*.jar'):
                cobertura_jar = os.path.join(root, filename)
                break
            if cobertura_jar:
                break
        else:
            LOG.warning(
                'Could not setup code coverage analysis because no cobertura '
                'jar file was found in the m2 repository.')
            return

        # Create a cluster-wide cassandra include file in the ccm
        # staging directory:
        with open(os.path.join(
                self.test_path, cluster_name, 'cassandra.in.sh'),'w') as f:
            f.write('CLASSPATH=$CASSANDRA_HOME/build/cobertura/classes:'
                    '$CLASSPATH:{cobertura_jar}\n'.format(
                    cobertura_jar=cobertura_jar))
            f.write('JVM_OPTS="$JVM_OPTS -Dnet.sourceforge.cobertura.datafile='
                    '$CASSANDRA_HOME/build/cobertura/cassandra-dtest/cobertura.ser -XX:-UseSplitVerifier"\n')

    def __filter_errors(self, errors):
        """Filter errors, removing those that match self.ignore_log_patterns"""
        if not hasattr(self, 'ignore_log_patterns'):
            self.ignore_log_patterns = []
        for e in errors:
            for pattern in self.ignore_log_patterns:
                if re.search(pattern, e):
                    break
            else:
                yield e

    # Disable docstrings printing in nosetest output
    def shortDescription(self):
        return None

class Runner(threading.Thread):
    def __init__(self, func):
        threading.Thread.__init__(self)
        self.__func = func
        self.__error = None
        self.__stopped = False
        self.daemon = True

    def run(self):
        i = 0
        while True:
            if self.__stopped:
                return
            try:
                self.__func(i)
            except Exception as e:
                self.__error = e
                return
            i = i + 1

    def stop(self):
        self.__stopped = True
        self.join()
        if self.__error is not None:
            raise self.__error

    def check(self):
        if self.__error is not None:
            raise self.__error


class TracingCursor(ThriftCursor):
    """A CQL Cursor with query tracing ability"""
    def __init__(self, connection):
        ThriftCursor.__init__(self, connection)
        self.last_session_id = None
        self.connection = connection

    def execute(self, cql_query, params={}, decoder=None, 
                consistency_level=None, trace=True):
        if trace:
            self.last_session_id = UUID(bytes=self.connection.client.trace_next_query())
        ThriftCursor.execute(self, cql_query, params=params, decoder=decoder, 
                             consistency_level=consistency_level)

    def get_last_trace(self):
        if self.last_session_id:
            time.sleep(0.5) # Tracing is done async, so wait a little.
            self.execute("SELECT session_id, event_id, activity, source, "
                         "source_elapsed, thread FROM system_traces.events "
                         "WHERE session_id=%s" % self.last_session_id)
            return [event for event in self]
        else:
            raise AssertionError('No query to trace')
        <|MERGE_RESOLUTION|>--- conflicted
+++ resolved
@@ -80,12 +80,7 @@
         self.cluster_options = kwargs.pop('cluster_options', None)
         super(Tester, self).__init__(*argv, **kwargs)
 
-<<<<<<< HEAD
     def __get_cluster(self, name='test'):
-=======
-
-    def _get_cluster(self, name='test'):
->>>>>>> 3cfcca0b
         self.test_path = tempfile.mkdtemp(prefix='dtest-')
         # ccm on cygwin needs absolute path to directory - it crosses from cygwin space into
         # regular Windows space on wmic calls which will otherwise break pathing
