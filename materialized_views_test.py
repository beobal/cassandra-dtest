import collections
import re
import sys
import time
import traceback
import pytest
import threading
import logging

from enum import Enum
from queue import Empty
from functools import partial
from multiprocessing import Process, Queue

from cassandra import ConsistencyLevel, InvalidRequest, WriteFailure
from cassandra.cluster import NoHostAvailable
from cassandra.concurrent import execute_concurrent_with_args
from cassandra.cluster import Cluster
from cassandra.query import SimpleStatement

from distutils.version import LooseVersion
from dtest import Tester, get_ip_from_node, create_ks
from tools.assertions import (assert_all, assert_crc_check_chance_equal,
                              assert_invalid, assert_none, assert_one,
                              assert_unavailable)
from tools.data import rows_to_list
from tools.misc import new_node
from tools.jmxutils import (JolokiaAgent, make_mbean, remove_perf_disable_shared_mem)

since = pytest.mark.since
logger = logging.getLogger(__name__)

# CASSANDRA-10978. Migration wait (in seconds) to use in bootstrapping tests. Needed to handle
# pathological case of flushing schema keyspace for multiple data directories. See CASSANDRA-6696
# for multiple data directory changes and CASSANDRA-10421 for compaction logging that must be
# written.
MIGRATION_WAIT = 5


@since('3.0')
class TestMaterializedViews(Tester):
    """
    Test materialized views implementation.
    @jira_ticket CASSANDRA-6477
    @since 3.0
    """

    def _rows_to_list(self, rows):
        new_list = [list(row) for row in rows]
        return new_list

    def prepare(self, user_table=False, rf=1, options=None, nodes=3, install_byteman=False, **kwargs):
        cluster = self.cluster
        cluster.populate([nodes, 0], install_byteman=install_byteman)
        if options:
            cluster.set_configuration_options(values=options)
        cluster.start()
        node1 = cluster.nodelist()[0]

        session = self.patient_cql_connection(node1, **kwargs)
        create_ks(session, 'ks', rf)

        if user_table:
            session.execute(
                ("CREATE TABLE users (username varchar, password varchar, gender varchar, "
                 "session_token varchar, state varchar, birth_year bigint, "
                 "PRIMARY KEY (username));")
            )

            # create a materialized view
            session.execute(("CREATE MATERIALIZED VIEW users_by_state AS "
                             "SELECT * FROM users WHERE STATE IS NOT NULL AND username IS NOT NULL "
                             "PRIMARY KEY (state, username)"))

        return session

    def update_view(self, session, query, flush, compact=False):
        session.execute(query)
        self._replay_batchlogs()
        if flush:
            self.cluster.flush()
        if compact:
            self.cluster.compact()

    def _settle_nodes(self):
        logger.debug("Settling all nodes")
        stage_match = re.compile("(?P<name>\S+)\s+(?P<active>\d+)\s+(?P<pending>\d+)\s+(?P<completed>\d+)\s+(?P<blocked>\d+)\s+(?P<alltimeblocked>\d+)")

        def _settled_stages(node):
            (stdout, stderr, rc) = node.nodetool("tpstats")
            lines = re.split("\n+", stdout)
            for line in lines:
                match = stage_match.match(line)
                if match is not None:
                    active = int(match.group('active'))
                    pending = int(match.group('pending'))
                    if active != 0 or pending != 0:
                        logger.debug("%s - pool %s still has %d active and %d pending" % (node.name, match.group("name"), active, pending))
                        return False
            return True

        for node in self.cluster.nodelist():
            if node.is_running():
                node.nodetool("replaybatchlog")
                attempts = 50  # 100 milliseconds per attempt, so 5 seconds total
                while attempts > 0 and not _settled_stages(node):
                    time.sleep(0.1)
                    attempts -= 1

    def _build_progress_table(self):
        if self.cluster.version() >= '4':
            return 'system.view_builds_in_progress'
        else:
            return 'system.views_builds_in_progress'

    def _wait_for_view(self, ks, view):
        logger.debug("waiting for view")

        def _view_build_finished(node):
            s = self.patient_exclusive_cql_connection(node)
            query = "SELECT * FROM %s WHERE keyspace_name='%s' AND view_name='%s'" %\
                    (self._build_progress_table(), ks, view)
            result = list(s.execute(query))
            return len(result) == 0

        for node in self.cluster.nodelist():
            if node.is_running():
                attempts = 50  # 1 sec per attempt, so 50 seconds total
                while attempts > 0 and not _view_build_finished(node):
                    time.sleep(1)
                    attempts -= 1
                if attempts <= 0:
                    raise RuntimeError("View {}.{} build not finished after 50 seconds.".format(ks, view))

    def _wait_for_view_build_start(self, session, ks, view, wait_minutes=2):
        """Wait for the start of a MV build, ensuring that it has saved some progress"""
        start = time.time()
        while True:
            try:
                query = "SELECT COUNT(*) FROM %s WHERE keyspace_name='%s' AND view_name='%s'" %\
                        (self._build_progress_table(), ks, view)
                result = list(session.execute(query))
                self.assertEqual(result[0].count, 0)
            except AssertionError:
                break

            elapsed = (time.time() - start) / 60
            if elapsed > wait_minutes:
                self.fail("The MV build hasn't started in 2 minutes.")

    def _insert_data(self, session):
        # insert data
        insert_stmt = "INSERT INTO users (username, password, gender, state, birth_year) VALUES "
        session.execute(insert_stmt + "('user1', 'ch@ngem3a', 'f', 'TX', 1968);")
        session.execute(insert_stmt + "('user2', 'ch@ngem3b', 'm', 'CA', 1971);")
        session.execute(insert_stmt + "('user3', 'ch@ngem3c', 'f', 'FL', 1978);")
        session.execute(insert_stmt + "('user4', 'ch@ngem3d', 'm', 'TX', 1974);")
        self._settle_nodes()

    def _replay_batchlogs(self):
        for node in self.cluster.nodelist():
            if node.is_running():
                logger.debug("Replaying batchlog on node {}".format(node.name))
                node.nodetool("replaybatchlog")
                # CASSANDRA-13069 - Ensure replayed mutations are removed from the batchlog
                node_session = self.patient_exclusive_cql_connection(node)
                result = list(node_session.execute("SELECT count(*) FROM system.batches;"))
                assert result[0].count == 0

    def test_create(self):
        """Test the materialized view creation"""
        session = self.prepare(user_table=True)

        result = list(session.execute(("SELECT * FROM system_schema.views "
                                       "WHERE keyspace_name='ks' AND base_table_name='users' ALLOW FILTERING")))
        assert len(result) == 1, "Expecting 1 materialized view == got" + str(result)

    def test_gcgs_validation(self):
        """Verify that it's not possible to create or set a too low gc_grace_seconds on MVs"""
        session = self.prepare(user_table=True)

        # Shouldn't be able to alter the gc_grace_seconds of the base table to 0
        assert_invalid(session,
                       "ALTER TABLE users WITH gc_grace_seconds = 0",
                       "Cannot alter gc_grace_seconds of the base table of a materialized view "
                       "to 0, since this value is used to TTL undelivered updates. Setting "
                       "gc_grace_seconds too low might cause undelivered updates to expire "
                       "before being replayed.")

        # But can alter the gc_grace_seconds of the bease table to a value != 0
        session.execute("ALTER TABLE users WITH gc_grace_seconds = 10")

        # Shouldn't be able to alter the gc_grace_seconds of the MV to 0
        assert_invalid(session,
                       "ALTER MATERIALIZED VIEW users_by_state WITH gc_grace_seconds = 0",
                       "Cannot alter gc_grace_seconds of a materialized view to 0, since "
                       "this value is used to TTL undelivered updates. Setting gc_grace_seconds "
                       "too low might cause undelivered updates to expire before being replayed.")

        # Now let's drop MV
        session.execute("DROP MATERIALIZED VIEW ks.users_by_state;")

        # Now we should be able to set the gc_grace_seconds of the base table to 0
        session.execute("ALTER TABLE users WITH gc_grace_seconds = 0")

        # Now we shouldn't be able to create a new MV on this table
        assert_invalid(session,
                       "CREATE MATERIALIZED VIEW users_by_state AS "
                       "SELECT * FROM users WHERE STATE IS NOT NULL AND username IS NOT NULL "
                       "PRIMARY KEY (state, username)",
                       "Cannot create materialized view 'users_by_state' for base table 'users' "
                       "with gc_grace_seconds of 0, since this value is used to TTL undelivered "
                       "updates. Setting gc_grace_seconds too low might cause undelivered updates"
                       " to expire before being replayed.")

    def test_insert(self):
        """Test basic insertions"""
        session = self.prepare(user_table=True)

        self._insert_data(session)

        result = list(session.execute("SELECT * FROM users;"))
        assert len(result) == 4, "Expecting {} users, got {}".format(4 == len(result))

        result = list(session.execute("SELECT * FROM users_by_state WHERE state='TX';"))
        assert len(result) == 2, "Expecting {} users, got {}".format(2 == len(result))

        result = list(session.execute("SELECT * FROM users_by_state WHERE state='CA';"))
        assert len(result) == 1, "Expecting {} users, got {}".format(1 == len(result))

        result = list(session.execute("SELECT * FROM users_by_state WHERE state='MA';"))
        assert len(result) == 0, "Expecting {} users, got {}".format(0 == len(result))

    def test_populate_mv_after_insert(self):
        """Test that a view is OK when created with existing data"""
        session = self.prepare(consistency_level=ConsistencyLevel.QUORUM)

        session.execute("CREATE TABLE t (id int PRIMARY KEY, v int)")

        for i in range(1000):
            session.execute("INSERT INTO t (id, v) VALUES ({v}, {v})".format(v=i))

        session.execute(("CREATE MATERIALIZED VIEW t_by_v AS SELECT * FROM t WHERE v IS NOT NULL "
                         "AND id IS NOT NULL PRIMARY KEY (v, id)"))

        logger.debug("wait for view to build")
        self._wait_for_view("ks", "t_by_v")

        logger.debug("wait that all batchlogs are replayed")
        self._replay_batchlogs()

        for i in range(1000):
            assert_one(session, "SELECT * FROM t_by_v WHERE v = {}".format(i), [i, i])

    def test_populate_mv_after_insert_wide_rows(self):
        """Test that a view is OK when created with existing data with wide rows"""
        session = self.prepare(consistency_level=ConsistencyLevel.QUORUM)

        session.execute("CREATE TABLE t (id int, v int, PRIMARY KEY (id, v))")

        for i in range(5):
            for j in range(10000):
                session.execute("INSERT INTO t (id, v) VALUES ({}, {})".format(i, j))

        session.execute(("CREATE MATERIALIZED VIEW t_by_v AS SELECT * FROM t WHERE v IS NOT NULL "
                         "AND id IS NOT NULL PRIMARY KEY (v, id)"))

        logger.debug("wait for view to build")
        self._wait_for_view("ks", "t_by_v")

        logger.debug("wait that all batchlogs are replayed")
        self._replay_batchlogs()
        for i in range(5):
            for j in range(10000):
                assert_one(session, "SELECT * FROM t_by_v WHERE id = {} AND v = {}".format(i, j), [j, i])

    def test_crc_check_chance(self):
        """Test that crc_check_chance parameter is properly populated after mv creation and update"""
        session = self.prepare()

        session.execute("CREATE TABLE t (id int PRIMARY KEY, v int)")
        session.execute(("CREATE MATERIALIZED VIEW t_by_v AS SELECT * FROM t WHERE v IS NOT NULL "
                         "AND id IS NOT NULL PRIMARY KEY (v, id) WITH crc_check_chance = 0.5"))

        assert_crc_check_chance_equal(session, "t_by_v", 0.5, view=True)

        session.execute("ALTER MATERIALIZED VIEW t_by_v WITH crc_check_chance = 0.3")

        assert_crc_check_chance_equal(session, "t_by_v", 0.3, view=True)

    def test_prepared_statement(self):
        """Test basic insertions with prepared statement"""
        session = self.prepare(user_table=True)

        insertPrepared = session.prepare(
            "INSERT INTO users (username, password, gender, state, birth_year) VALUES (?, ?, ?, ?, ?);"
        )
        selectPrepared = session.prepare(
            "SELECT state, password, session_token FROM users_by_state WHERE state=?;"
        )

        # insert data
        session.execute(insertPrepared.bind(('user1', 'ch@ngem3a', 'f', 'TX', 1968)))
        session.execute(insertPrepared.bind(('user2', 'ch@ngem3b', 'm', 'CA', 1971)))
        session.execute(insertPrepared.bind(('user3', 'ch@ngem3c', 'f', 'FL', 1978)))
        session.execute(insertPrepared.bind(('user4', 'ch@ngem3d', 'm', 'TX', 1974)))

        result = list(session.execute("SELECT * FROM users;"))
        assert len(result) == 4, "Expecting {} users, got {}".format(4, len(result))

        result = list(session.execute(selectPrepared.bind(['TX'])))
        assert len(result) == 2, "Expecting {} users, got {}".format(2, len(result))

        result = list(session.execute(selectPrepared.bind(['CA'])))
        assert len(result) == 1, "Expecting {} users, got {}".format(1, len(result))

        result = list(session.execute(selectPrepared.bind(['MA'])))
        assert len(result) == 0, "Expecting {} users, got {}".format(0, len(result))

    def test_immutable(self):
        """Test that a materialized view is immutable"""
        session = self.prepare(user_table=True)

        # cannot insert
        assert_invalid(session, "INSERT INTO users_by_state (state, username) VALUES ('TX', 'user1');",
                       "Cannot directly modify a materialized view")

        # cannot update
        assert_invalid(session, "UPDATE users_by_state SET session_token='XYZ' WHERE username='user1' AND state = 'TX';",
                       "Cannot directly modify a materialized view")

        # cannot delete a row
        assert_invalid(session, "DELETE from users_by_state where state='TX';",
                       "Cannot directly modify a materialized view")

        # cannot delete a cell
        assert_invalid(session, "DELETE session_token from users_by_state where state='TX';",
                       "Cannot directly modify a materialized view")

        # cannot alter a table
        assert_invalid(session, "ALTER TABLE users_by_state ADD first_name varchar",
                       "Cannot use ALTER TABLE on Materialized View")

    def test_drop_mv(self):
        """Test that we can drop a view properly"""
        session = self.prepare(user_table=True)

        # create another materialized view
        session.execute(("CREATE MATERIALIZED VIEW users_by_birth_year AS "
                         "SELECT * FROM users WHERE birth_year IS NOT NULL AND "
                         "username IS NOT NULL PRIMARY KEY (birth_year, username)"))

        result = list(session.execute(("SELECT * FROM system_schema.views "
                                       "WHERE keyspace_name='ks' AND base_table_name='users' ALLOW FILTERING")))
        assert len(result) == 2, "Expecting {} materialized view, got {}".format(2, len(result))

        session.execute("DROP MATERIALIZED VIEW ks.users_by_state;")

        result = list(session.execute(("SELECT * FROM system_schema.views "
                                       "WHERE keyspace_name='ks' AND base_table_name='users' ALLOW FILTERING")))
        assert len(result) == 1, "Expecting {} materialized view, got {}".format(1, len(result))

    def test_drop_column(self):
        """Test that we cannot drop a column if it is used by a MV"""
        session = self.prepare(user_table=True)

        result = list(session.execute(("SELECT * FROM system_schema.views "
                                       "WHERE keyspace_name='ks' AND base_table_name='users' ALLOW FILTERING")))
        assert len(result) == 1, "Expecting {} materialized view, got {}".format(1, len(result))

        assert_invalid(
            session,
            "ALTER TABLE ks.users DROP state;",
            "Cannot drop column state on base table with materialized views."
        )

    def test_drop_table(self):
        """Test that we cannot drop a table without deleting its MVs first"""
        session = self.prepare(user_table=True)

        result = list(session.execute(("SELECT * FROM system_schema.views "
                                       "WHERE keyspace_name='ks' AND base_table_name='users' ALLOW FILTERING")))
        assert len(result) == 1, "Expecting {} materialized view, got {}".format(1, len(result))

        assert_invalid(
            session,
            "DROP TABLE ks.users;",
            "Cannot drop table when materialized views still depend on it"
        )

        result = list(session.execute(("SELECT * FROM system_schema.views "
                                       "WHERE keyspace_name='ks' AND base_table_name='users' ALLOW FILTERING")))
        assert len(result) == 1, "Expecting {} materialized view, got {}".format(1, len(result))

        session.execute("DROP MATERIALIZED VIEW ks.users_by_state;")
        session.execute("DROP TABLE ks.users;")

        result = list(session.execute(("SELECT * FROM system_schema.views "
                                       "WHERE keyspace_name='ks' AND base_table_name='users' ALLOW FILTERING")))
        assert len(result) == 0, "Expecting {} materialized view, got {}".format(1, len(result))

    def test_clustering_column(self):
        """Test that we can use clustering columns as primary key for a materialized view"""
        session = self.prepare(consistency_level=ConsistencyLevel.QUORUM)

        session.execute(("CREATE TABLE users (username varchar, password varchar, gender varchar, "
                         "session_token varchar, state varchar, birth_year bigint, "
                         "PRIMARY KEY (username, state, birth_year));"))

        # create a materialized view that use a compound key
        session.execute(("CREATE MATERIALIZED VIEW users_by_state_birth_year "
                         "AS SELECT * FROM users WHERE state IS NOT NULL AND birth_year IS NOT NULL "
                         "AND username IS NOT NULL PRIMARY KEY (state, birth_year, username)"))

        session.cluster.control_connection.wait_for_schema_agreement()

        self._insert_data(session)

        result = list(session.execute("SELECT * FROM ks.users_by_state_birth_year WHERE state='TX'"))
        assert len(result) == 2, "Expecting {} users, got {}".format(2, len(result))

        result = list(session.execute("SELECT * FROM ks.users_by_state_birth_year WHERE state='TX' AND birth_year=1968"))
        assert len(result) == 1, "Expecting {} users, got {}".format(1, len(result))

    def _add_dc_after_mv_test(self, rf):
        """
        @jira_ticket CASSANDRA-10978

        Add datacenter with configurable replication.
        """

        session = self.prepare(rf=rf)

        logger.debug("Creating schema")
        session.execute("CREATE TABLE t (id int PRIMARY KEY, v int)")
        session.execute(("CREATE MATERIALIZED VIEW t_by_v AS SELECT * FROM t "
                         "WHERE v IS NOT NULL AND id IS NOT NULL PRIMARY KEY (v, id)"))

        logger.debug("Writing 1k to base")
        for i in range(1000):
            session.execute("INSERT INTO t (id, v) VALUES ({id}, {v})".format(id=i, v=-i))

        logger.debug("Reading 1k from view")
        for i in range(1000):
            assert_one(session, "SELECT * FROM t_by_v WHERE v = {}".format(-i), [-i, i])

        logger.debug("Reading 1k from base")
        for i in range(1000):
            assert_one(session, "SELECT * FROM t WHERE id = {}".format(i), [i, -i])

        logger.debug("Bootstrapping new node in another dc")
        node4 = new_node(self.cluster, data_center='dc2')
        node4.start(wait_other_notice=True, wait_for_binary_proto=True, jvm_args=["-Dcassandra.migration_task_wait_in_seconds={}".format(MIGRATION_WAIT)])

        logger.debug("Bootstrapping new node in another dc")
        node5 = new_node(self.cluster, remote_debug_port='1414', data_center='dc2')
        node5.start(jvm_args=["-Dcassandra.migration_task_wait_in_seconds={}".format(MIGRATION_WAIT)])

        session2 = self.patient_exclusive_cql_connection(node4)

        logger.debug("Verifying data from new node in view")
        for i in range(1000):
            assert_one(session2, "SELECT * FROM ks.t_by_v WHERE v = {}".format(-i), [-i, i])

        logger.debug("Inserting 100 into base")
        for i in range(1000, 1100):
            session.execute("INSERT INTO t (id, v) VALUES ({id}, {v})".format(id=i, v=-i))

        logger.debug("Verify 100 in view")
        for i in range(1000, 1100):
            assert_one(session, "SELECT * FROM t_by_v WHERE v = {}".format(-i), [-i, i])

    @pytest.mark.resource_intensive
    def test_add_dc_after_mv_simple_replication(self):
        """
        @jira_ticket CASSANDRA-10634

        Test that materialized views work as expected when adding a datacenter with SimpleStrategy.
        """

        self._add_dc_after_mv_test(1)

    @pytest.mark.resource_intensive
    def test_add_dc_after_mv_network_replication(self):
        """
        @jira_ticket CASSANDRA-10634

        Test that materialized views work as expected when adding a datacenter with NetworkTopologyStrategy.
        """

        self._add_dc_after_mv_test({'dc1': 1, 'dc2': 1})

    @pytest.mark.resource_intensive
    def test_add_node_after_mv(self):
        """
        @jira_ticket CASSANDRA-10978

        Test that materialized views work as expected when adding a node.
        """

        session = self.prepare()

        session.execute("CREATE TABLE t (id int PRIMARY KEY, v int)")
        session.execute(("CREATE MATERIALIZED VIEW t_by_v AS SELECT * FROM t "
                         "WHERE v IS NOT NULL AND id IS NOT NULL PRIMARY KEY (v, id)"))

        for i in range(1000):
            session.execute("INSERT INTO t (id, v) VALUES ({id}, {v})".format(id=i, v=-i))

        for i in range(1000):
            assert_one(session, "SELECT * FROM t_by_v WHERE v = {}".format(-i), [-i, i])

        node4 = new_node(self.cluster)
        node4.start(wait_for_binary_proto=True, jvm_args=["-Dcassandra.migration_task_wait_in_seconds={}".format(MIGRATION_WAIT)])

        session2 = self.patient_exclusive_cql_connection(node4)

        """
        @jira_ticket CASSANDRA-12984

        Assert that MVs are marked as build after bootstrap. Otherwise newly streamed MVs will be built again
        """
        assert_one(session2, "SELECT count(*) FROM system.built_views WHERE keyspace_name = 'ks' AND view_name = 't_by_v'", [1])

        for i in range(1000):
            assert_one(session2, "SELECT * FROM ks.t_by_v WHERE v = {}".format(-i), [-i, i])

        for i in range(1000, 1100):
            session.execute("INSERT INTO t (id, v) VALUES ({id}, {v})".format(id=i, v=-i))

        for i in range(1000, 1100):
            assert_one(session, "SELECT * FROM t_by_v WHERE v = {}".format(-i), [-i, i])

    @pytest.mark.resource_intensive
    def test_add_node_after_wide_mv_with_range_deletions(self):
        """
        @jira_ticket CASSANDRA-11670

        Test that materialized views work with wide materialized views as expected when adding a node.
        """

        session = self.prepare()

        session.execute("CREATE TABLE t (id int, v int, PRIMARY KEY (id, v)) WITH compaction = { 'class': 'SizeTieredCompactionStrategy', 'enabled': 'false' }")
        session.execute(("CREATE MATERIALIZED VIEW t_by_v AS SELECT * FROM t "
                         "WHERE v IS NOT NULL AND id IS NOT NULL PRIMARY KEY (v, id)"))

        for i in range(10):
            for j in range(100):
                session.execute("INSERT INTO t (id, v) VALUES ({id}, {v})".format(id=i, v=j))

        self.cluster.flush()

        for i in range(10):
            for j in range(100):
                assert_one(session, "SELECT * FROM t WHERE id = {} and v = {}".format(i, j), [i, j])
                assert_one(session, "SELECT * FROM t_by_v WHERE id = {} and v = {}".format(i, j), [j, i])

        for i in range(10):
            for j in range(100):
                if j % 10 == 0:
                    session.execute("DELETE FROM t WHERE id = {} AND v >= {} and v < {}".format(i, j, j + 2))

        self.cluster.flush()

        for i in range(10):
            for j in range(100):
                if j % 10 == 0 or (j - 1) % 10 == 0:
                    assert_none(session, "SELECT * FROM t WHERE id = {} and v = {}".format(i, j))
                    assert_none(session, "SELECT * FROM t_by_v WHERE id = {} and v = {}".format(i, j))
                else:
                    assert_one(session, "SELECT * FROM t WHERE id = {} and v = {}".format(i, j), [i, j])
                    assert_one(session, "SELECT * FROM t_by_v WHERE id = {} and v = {}".format(i, j), [j, i])

        node4 = new_node(self.cluster)
        node4.set_configuration_options(values={'max_mutation_size_in_kb': 20})  # CASSANDRA-11670
        logger.debug("Start join at {}".format(time.strftime("%H:%M:%S")))
        node4.start(wait_for_binary_proto=True, jvm_args=["-Dcassandra.migration_task_wait_in_seconds={}".format(MIGRATION_WAIT)])

        session2 = self.patient_exclusive_cql_connection(node4)

        for i in range(10):
            for j in range(100):
                if j % 10 == 0 or (j - 1) % 10 == 0:
                    assert_none(session2, "SELECT * FROM ks.t WHERE id = {} and v = {}".format(i, j))
                    assert_none(session2, "SELECT * FROM ks.t_by_v WHERE id = {} and v = {}".format(i, j))
                else:
                    assert_one(session2, "SELECT * FROM ks.t WHERE id = {} and v = {}".format(i, j), [i, j])
                    assert_one(session2, "SELECT * FROM ks.t_by_v WHERE id = {} and v = {}".format(i, j), [j, i])

        for i in range(10):
            for j in range(100, 110):
                session.execute("INSERT INTO t (id, v) VALUES ({id}, {v})".format(id=i, v=j))

        for i in range(10):
            for j in range(110):
                if j < 100 and (j % 10 == 0 or (j - 1) % 10 == 0):
                    assert_none(session2, "SELECT * FROM ks.t WHERE id = {} and v = {}".format(i, j))
                    assert_none(session2, "SELECT * FROM ks.t_by_v WHERE id = {} and v = {}".format(i, j))
                else:
                    assert_one(session2, "SELECT * FROM ks.t WHERE id = {} and v = {}".format(i, j), [i, j])
                    assert_one(session2, "SELECT * FROM ks.t_by_v WHERE id = {} and v = {}".format(i, j), [j, i])

    @pytest.mark.resource_intensive
    def test_add_node_after_very_wide_mv(self):
        """
        @jira_ticket CASSANDRA-11670

        Test that materialized views work with very wide materialized views as expected when adding a node.
        """

        session = self.prepare()

        session.execute("CREATE TABLE t (id int, v int, PRIMARY KEY (id, v))")
        session.execute(("CREATE MATERIALIZED VIEW t_by_v AS SELECT * FROM t "
                         "WHERE v IS NOT NULL AND id IS NOT NULL PRIMARY KEY (v, id)"))

        for i in range(5):
            for j in range(5000):
                session.execute("INSERT INTO t (id, v) VALUES ({id}, {v})".format(id=i, v=j))

        self.cluster.flush()

        for i in range(5):
            for j in range(5000):
                assert_one(session, "SELECT * FROM t_by_v WHERE id = {} and v = {}".format(i, j), [j, i])

        node4 = new_node(self.cluster)
        node4.set_configuration_options(values={'max_mutation_size_in_kb': 20})  # CASSANDRA-11670
        logger.debug("Start join at {}".format(time.strftime("%H:%M:%S")))
        node4.start(wait_for_binary_proto=True, jvm_args=["-Dcassandra.migration_task_wait_in_seconds={}".format(MIGRATION_WAIT)])

        session2 = self.patient_exclusive_cql_connection(node4)

        for i in range(5):
            for j in range(5000):
                assert_one(session2, "SELECT * FROM ks.t_by_v WHERE id = {} and v = {}".format(i, j), [j, i])

        for i in range(5):
            for j in range(5100):
                session.execute("INSERT INTO t (id, v) VALUES ({id}, {v})".format(id=i, v=j))

        for i in range(5):
            for j in range(5100):
                assert_one(session, "SELECT * FROM t_by_v WHERE id = {} and v = {}".format(i, j), [j, i])

    @pytest.mark.resource_intensive
    def test_add_write_survey_node_after_mv(self):
        """
        @jira_ticket CASSANDRA-10621
        @jira_ticket CASSANDRA-10978

        Test that materialized views work as expected when adding a node in write survey mode.
        """

        session = self.prepare()

        session.execute("CREATE TABLE t (id int PRIMARY KEY, v int)")
        session.execute(("CREATE MATERIALIZED VIEW t_by_v AS SELECT * FROM t "
                         "WHERE v IS NOT NULL AND id IS NOT NULL PRIMARY KEY (v, id)"))

        for i in range(1000):
            session.execute("INSERT INTO t (id, v) VALUES ({id}, {v})".format(id=i, v=-i))

        for i in range(1000):
            assert_one(session, "SELECT * FROM t_by_v WHERE v = {}".format(-i), [-i, i])

        node4 = new_node(self.cluster)
        node4.start(wait_for_binary_proto=True, jvm_args=["-Dcassandra.write_survey=true", "-Dcassandra.migration_task_wait_in_seconds={}".format(MIGRATION_WAIT)])

        for i in range(1000, 1100):
            session.execute("INSERT INTO t (id, v) VALUES ({id}, {v})".format(id=i, v=-i))

        for i in range(1100):
            assert_one(session, "SELECT * FROM t_by_v WHERE v = {}".format(-i), [-i, i])

    def test_allow_filtering(self):
        """Test that allow filtering works as usual for a materialized view"""
        session = self.prepare()

        session.execute("CREATE TABLE t (id int PRIMARY KEY, v int, v2 text, v3 decimal)")
        session.execute(("CREATE MATERIALIZED VIEW t_by_v AS SELECT * FROM t "
                         "WHERE v IS NOT NULL AND id IS NOT NULL PRIMARY KEY (v, id)"))
        session.execute(("CREATE MATERIALIZED VIEW t_by_v2 AS SELECT * FROM t "
                         "WHERE v2 IS NOT NULL AND id IS NOT NULL PRIMARY KEY (v2, id)"))

        for i in range(1000):
            session.execute("INSERT INTO t (id, v, v2, v3) VALUES ({v}, {v}, 'a', 3.0)".format(v=i))

        for i in range(1000):
            assert_one(session, "SELECT * FROM t_by_v WHERE v = {v}".format(v=i), [i, i, 'a', 3.0])

        rows = list(session.execute("SELECT * FROM t_by_v2 WHERE v2 = 'a'"))
        assert len(rows) == 1000, "Expected 1000 rows but got {}".format(len(rows))

        assert_invalid(session, "SELECT * FROM t_by_v WHERE v = 1 AND v2 = 'a'")
        assert_invalid(session, "SELECT * FROM t_by_v2 WHERE v2 = 'a' AND v = 1")

        for i in range(1000):
            assert_one(
                session,
                "SELECT * FROM t_by_v WHERE v = {} AND v3 = 3.0 ALLOW FILTERING".format(i),
                [i, i, 'a', 3.0]
            )
            assert_one(
                session,
                "SELECT * FROM t_by_v2 WHERE v2 = 'a' AND v = {} ALLOW FILTERING".format(i),
                ['a', i, i, 3.0]
            )

    def test_secondary_index(self):
        """Test that secondary indexes cannot be created on a materialized view"""
        session = self.prepare()

        session.execute("CREATE TABLE t (id int PRIMARY KEY, v int, v2 text, v3 decimal)")
        session.execute(("CREATE MATERIALIZED VIEW t_by_v AS SELECT * FROM t "
                         "WHERE v IS NOT NULL AND id IS NOT NULL PRIMARY KEY (v, id)"))
        assert_invalid(session, "CREATE INDEX ON t_by_v (v2)",
                       "Secondary indexes are not supported on materialized views")

    def test_ttl(self):
        """
        Test that TTL works as expected for a materialized view
        @expected_result The TTL is propagated properly between tables.
        """
        session = self.prepare()
        session.execute("CREATE TABLE t (id int PRIMARY KEY, v int, v2 int, v3 int)")
        session.execute(("CREATE MATERIALIZED VIEW t_by_v2 AS SELECT * FROM t "
                         "WHERE v2 IS NOT NULL AND id IS NOT NULL PRIMARY KEY (v2, id)"))

        for i in range(100):
            session.execute("INSERT INTO t (id, v, v2, v3) VALUES ({v}, {v}, {v}, {v}) USING TTL 10".format(v=i))

        for i in range(100):
            assert_one(session, "SELECT * FROM t_by_v2 WHERE v2 = {}".format(i), [i, i, i, i])

        time.sleep(20)

        rows = list(session.execute("SELECT * FROM t_by_v2"))
        assert len(rows) == 0, "Expected 0 rows but got {}".format(len(rows))

    def test_query_all_new_column(self):
        """
        Test that a materialized view created with a 'SELECT *' works as expected when adding a new column
        @expected_result The new column is present in the view.
        """
        session = self.prepare(user_table=True)

        self._insert_data(session)

        assert_one(
            session,
            "SELECT * FROM users_by_state WHERE state = 'TX' AND username = 'user1'",
            ['TX', 'user1', 1968, 'f', 'ch@ngem3a', None]
        )

        session.execute("ALTER TABLE users ADD first_name varchar;")

        results = list(session.execute("SELECT * FROM users_by_state WHERE state = 'TX' AND username = 'user1'"))
        assert len(results) == 1
        assert hasattr(results[0], 'first_name'), 'Column "first_name" not found'
        assert_one(
            session,
            "SELECT * FROM users_by_state WHERE state = 'TX' AND username = 'user1'",
            ['TX', 'user1', 1968, None, 'f', 'ch@ngem3a', None]
        )

    def test_query_new_column(self):
        """
        Test that a materialized view created with 'SELECT <col1, ...>' works as expected when adding a new column
        @expected_result The new column is not present in the view.
        """
        session = self.prepare(user_table=True)

        session.execute(("CREATE MATERIALIZED VIEW users_by_state2 AS SELECT username FROM users "
                         "WHERE STATE IS NOT NULL AND USERNAME IS NOT NULL PRIMARY KEY (state, username)"))

        self._insert_data(session)

        assert_one(
            session,
            "SELECT * FROM users_by_state2 WHERE state = 'TX' AND username = 'user1'",
            ['TX', 'user1']
        )

        session.execute("ALTER TABLE users ADD first_name varchar;")

        results = list(session.execute("SELECT * FROM users_by_state2 WHERE state = 'TX' AND username = 'user1'"))
        assert len(results) == 1
        assert not hasattr(results[0], 'first_name'), 'Column "first_name" found in view'
        assert_one(
            session,
            "SELECT * FROM users_by_state2 WHERE state = 'TX' AND username = 'user1'",
            ['TX', 'user1']
        )

    def test_rename_column(self):
        """
        Test that a materialized view created with a 'SELECT *' works as expected when renaming a column
        @expected_result The column is also renamed in the view.
        """
        session = self.prepare(user_table=True)

        self._insert_data(session)

        assert_one(
            session,
            "SELECT * FROM users_by_state WHERE state = 'TX' AND username = 'user1'",
            ['TX', 'user1', 1968, 'f', 'ch@ngem3a', None]
        )

        session.execute("ALTER TABLE users RENAME username TO user")

        results = list(session.execute("SELECT * FROM users_by_state WHERE state = 'TX' AND user = 'user1'"))
        assert len(results) == 1
        assert hasattr(results[0], 'user'), 'Column "user" not found'
        assert_one(
            session,
            "SELECT state, user, birth_year, gender FROM users_by_state WHERE state = 'TX' AND user = 'user1'",
            ['TX', 'user1', 1968, 'f']
        )

    def test_rename_column_atomicity(self):
        """
        Test that column renaming is atomically done between a table and its materialized views
        @jira_ticket CASSANDRA-12952
        """
        session = self.prepare(nodes=1, user_table=True, install_byteman=True)
        node = self.cluster.nodelist()[0]

        self._insert_data(session)

        assert_one(
            session,
            "SELECT * FROM users_by_state WHERE state = 'TX' AND username = 'user1'",
            ['TX', 'user1', 1968, 'f', 'ch@ngem3a', None]
        )

        # Rename a column with an injected byteman rule to kill the node after the first schema update
        self.fixture_dtest_setup.allow_log_errors = True
        script_version = '4x' if self.cluster.version() >= '4' else '3x'
        node.byteman_submit(['./byteman/merge_schema_failure_{}.btm'.format(script_version)])
        with pytest.raises(NoHostAvailable):
            session.execute("ALTER TABLE users RENAME username TO user")

        logger.debug('Restarting node')
        node.stop()
        node.start(wait_for_binary_proto=True)
        session = self.patient_cql_connection(node, consistency_level=ConsistencyLevel.ONE)

        # Both the table and its view should have the new schema after restart
        assert_one(
            session,
            "SELECT * FROM ks.users WHERE state = 'TX' AND user = 'user1' ALLOW FILTERING",
            ['user1', 1968, 'f', 'ch@ngem3a', None, 'TX']
        )
        assert_one(
            session,
            "SELECT * FROM ks.users_by_state WHERE state = 'TX' AND user = 'user1'",
            ['TX', 'user1', 1968, 'f', 'ch@ngem3a', None]
        )

    def test_lwt(self):
        """Test that lightweight transaction behave properly with a materialized view"""
        session = self.prepare()

        session.execute("CREATE TABLE t (id int PRIMARY KEY, v int, v2 text, v3 decimal)")
        session.execute(("CREATE MATERIALIZED VIEW t_by_v AS SELECT * FROM t "
                         "WHERE v IS NOT NULL AND id IS NOT NULL PRIMARY KEY (v, id)"))

        logger.debug("Inserting initial data using IF NOT EXISTS")
        for i in range(1000):
            session.execute(
                "INSERT INTO t (id, v, v2, v3) VALUES ({v}, {v}, 'a', 3.0) IF NOT EXISTS".format(v=i)
            )
        self._replay_batchlogs()

        logger.debug("All rows should have been inserted")
        for i in range(1000):
            assert_one(
                session,
                "SELECT * FROM t_by_v WHERE v = {}".format(i),
                [i, i, 'a', 3.0]
            )

        logger.debug("Tyring to UpInsert data with a different value using IF NOT EXISTS")
        for i in range(1000):
            v = i * 2
            session.execute(
                "INSERT INTO t (id, v, v2, v3) VALUES ({id}, {v}, 'a', 3.0) IF NOT EXISTS".format(id=i, v=v)
            )
        self._replay_batchlogs()

        logger.debug("No rows should have changed")
        for i in range(1000):
            assert_one(
                session,
                "SELECT * FROM t_by_v WHERE v = {}".format(i),
                [i, i, 'a', 3.0]
            )

        logger.debug("Update the 10 first rows with a different value")
        for i in range(1000):
            v = i + 2000
            session.execute(
                "UPDATE t SET v={v} WHERE id = {id} IF v < 10".format(id=i, v=v)
            )
        self._replay_batchlogs()

        logger.debug("Verify that only the 10 first rows changed.")
        results = list(session.execute("SELECT * FROM t_by_v;"))
        assert len(results) == 1000
        for i in range(1000):
            v = i + 2000 if i < 10 else i
            assert_one(
                session,
                "SELECT * FROM t_by_v WHERE v = {}".format(v),
                [v, i, 'a', 3.0]
            )

        logger.debug("Deleting the first 10 rows")
        for i in range(1000):
            v = i + 2000
            session.execute(
                "DELETE FROM t WHERE id = {id} IF v = {v} ".format(id=i, v=v)
            )
        self._replay_batchlogs()

        logger.debug("Verify that only the 10 first rows have been deleted.")
        results = list(session.execute("SELECT * FROM t_by_v;"))
        assert len(results) == 990
        for i in range(10, 1000):
            assert_one(
                session,
                "SELECT * FROM t_by_v WHERE v = {}".format(i),
                [i, i, 'a', 3.0]
            )

    def test_interrupt_build_process(self):
<<<<<<< HEAD
        """Test that an interupted MV build process is resumed as it should"""
        session = self.prepare(options={'hinted_handoff_enabled': False})
=======
        """Test that an interrupted MV build process is resumed as it should"""

        options = {'hinted_handoff_enabled': False}
        if self.cluster.version() >= '4':
            options['concurrent_materialized_view_builders'] = 4

        session = self.prepare(options=options, install_byteman=True)
>>>>>>> e67ef2b8
        node1, node2, node3 = self.cluster.nodelist()

        debug("Avoid premature MV build finalization with byteman")
        for node in self.cluster.nodelist():
            if self.cluster.version() >= '4':
                node.byteman_submit(['./byteman/4.0/skip_view_build_finalization.btm'])
                node.byteman_submit(['./byteman/4.0/skip_view_build_task_finalization.btm'])
            else:
                node.byteman_submit(['./byteman/pre4.0/skip_finish_view_build_status.btm'])
                node.byteman_submit(['./byteman/pre4.0/skip_view_build_update_distributed.btm'])

        session.execute("CREATE TABLE t (id int PRIMARY KEY, v int, v2 text, v3 decimal)")

        logger.debug("Inserting initial data")
        for i in range(10000):
            session.execute(
                "INSERT INTO t (id, v, v2, v3) VALUES ({v}, {v}, 'a', 3.0) IF NOT EXISTS".format(v=i)
            )

        logger.debug("Create a MV")
        session.execute(("CREATE MATERIALIZED VIEW t_by_v AS SELECT * FROM t "
                         "WHERE v IS NOT NULL AND id IS NOT NULL PRIMARY KEY (v, id)"))

<<<<<<< HEAD
        logger.debug("Stop the cluster. Interrupt the MV build process.")
        self.cluster.stop()

        logger.debug("Restart the cluster")
=======
        debug("Wait and ensure the MV build has started. Waiting up to 2 minutes.")
        self._wait_for_view_build_start(session, 'ks', 't_by_v', wait_minutes=2)

        debug("Stop the cluster. Interrupt the MV build process.")
        self.cluster.stop()

        debug("Checking logs to verify that the view build tasks have been created")
        for node in self.cluster.nodelist():
            self.assertTrue(node.grep_log('Starting new view build', filename='debug.log'))
            self.assertFalse(node.grep_log('Resuming view build', filename='debug.log'))
            node.mark_log(filename='debug.log')

        debug("Restart the cluster")
>>>>>>> e67ef2b8
        self.cluster.start(wait_for_binary_proto=True)
        session = self.patient_cql_connection(node1)
        session.execute("USE ks")

<<<<<<< HEAD
        logger.debug("MV shouldn't be built yet.")
        assert_none(session, "SELECT * FROM t_by_v WHERE v=10000;")

        logger.debug("Wait and ensure the MV build resumed. Waiting up to 2 minutes.")
        start = time.time()
        while True:
            try:
                result = list(session.execute("SELECT count(*) FROM t_by_v;"))
                assert result[0].count != 10000
            except AssertionError:
                logger.debug("MV build process is finished")
                break

            elapsed = (time.time() - start) / 60
            if elapsed > 2:
                break

            time.sleep(5)

        logger.debug("Verify all data")
        result = list(session.execute("SELECT count(*) FROM t_by_v;"))
        assert result[0].count == 10000
        for i in range(10000):
=======
        debug("MV shouldn't be built yet.")
        self.assertNotEqual(len(list(session.execute("SELECT COUNT(*) FROM t_by_v"))), 10000)

        debug("Wait and ensure the MV build resumed. Waiting up to 2 minutes.")
        self._wait_for_view("ks", "t_by_v")

        debug("Verify all data")
        assert_one(session, "SELECT COUNT(*) FROM t_by_v", [10000])
        for i in xrange(10000):
>>>>>>> e67ef2b8
            assert_one(
                session,
                "SELECT * FROM t_by_v WHERE v = {}".format(i),
                [i, i, 'a', 3.0],
                cl=ConsistencyLevel.ALL
            )

<<<<<<< HEAD
    @pytest.mark.skip(reason="Frequently fails in CI. Skipping until fixed as tracked by CASSANDRA-14148")
=======
        debug("Checking logs to verify that some view build tasks have been resumed")
        for node in self.cluster.nodelist():
            self.assertTrue(node.grep_log('Resuming view build', filename='debug.log'))

    @since('4.0')
    def test_drop_while_building(self):
        """Test that a parallel MV build is interrupted when the view is removed"""

        session = self.prepare(options={'concurrent_materialized_view_builders': 4}, install_byteman=True)
        session.execute("CREATE TABLE t (id int PRIMARY KEY, v int, v2 text, v3 decimal)")

        debug("Inserting initial data")
        for i in xrange(10000):
            session.execute("INSERT INTO t (id, v, v2, v3) VALUES ({v}, {v}, 'a', 3.0) IF NOT EXISTS".format(v=i))

        debug("Slowing down MV build with byteman")
        for node in self.cluster.nodelist():
            node.byteman_submit(['./byteman/4.0/view_builder_task_sleep.btm'])

        debug("Create a MV")
        session.execute(("CREATE MATERIALIZED VIEW t_by_v AS SELECT * FROM t "
                         "WHERE v IS NOT NULL AND id IS NOT NULL PRIMARY KEY (v, id)"))

        debug("Drop the MV while it is still building")
        session.execute("DROP MATERIALIZED VIEW t_by_v")

        debug("Verify that the build has been stopped before its finalization without errors")
        for node in self.cluster.nodelist():
            self.check_logs_for_errors()
            self.assertFalse(node.grep_log('Marking view', filename='debug.log'))
            self.assertTrue(node.grep_log('Stopping current view builder due to schema change', filename='debug.log'))

        debug("Verify that the view has been removed")
        failed = False
        try:
            session.execute("SELECT COUNT(*) FROM t_by_v")
        except InvalidRequest:
            failed = True
        self.assertTrue(failed, "The view shouldn't be queryable")

        debug("Create the MV again")
        session.execute(("CREATE MATERIALIZED VIEW t_by_v AS SELECT * FROM t "
                         "WHERE v IS NOT NULL AND id IS NOT NULL PRIMARY KEY (v, id)"))

        debug("Verify that the MV has been successfully created")
        self._wait_for_view('ks', 't_by_v')
        assert_one(session, "SELECT COUNT(*) FROM t_by_v", [10000])

    @since('4.0')
    def test_drop_with_stopped_build(self):
        """Test that MV whose build has been stopped with `nodetool stop` can be dropped"""

        session = self.prepare(options={'concurrent_materialized_view_builders': 4}, install_byteman=True)
        session.execute("CREATE TABLE t (id int PRIMARY KEY, v int, v2 text, v3 decimal)")
        nodes = self.cluster.nodelist()

        debug("Inserting initial data")
        for i in xrange(10000):
            session.execute("INSERT INTO t (id, v, v2, v3) VALUES ({v}, {v}, 'a', 3.0) IF NOT EXISTS".format(v=i))

        debug("Slowing down MV build with byteman")
        for node in nodes:
            node.byteman_submit(['./byteman/4.0/view_builder_task_sleep.btm'])

        debug("Create a MV")
        session.execute(("CREATE MATERIALIZED VIEW t_by_v AS SELECT * FROM t "
                         "WHERE v IS NOT NULL AND id IS NOT NULL PRIMARY KEY (v, id)"))

        debug("Stopping all running view build tasks with nodetool")
        for node in nodes:
            node.watch_log_for('Starting new view build for range', filename='debug.log', timeout=60)
            node.nodetool('stop VIEW_BUILD')

        debug("Checking logs to verify that some view build tasks have been stopped")
        for node in nodes:
            node.watch_log_for('Stopped build for view', filename='debug.log', timeout=60)
            node.watch_log_for('Compaction interrupted: View build', filename='system.log', timeout=60)
            self.check_logs_for_errors()

        debug("Drop the MV while it is still building")
        session.execute("DROP MATERIALIZED VIEW t_by_v")

        debug("Verify that the build has been stopped before its finalization without errors")
        for node in nodes:
            self.check_logs_for_errors()
            self.assertFalse(node.grep_log('Marking view', filename='debug.log'))
            self.assertTrue(node.grep_log('Stopping current view builder due to schema change', filename='debug.log'))

        debug("Verify that the view has been removed")
        failed = False
        try:
            session.execute("SELECT COUNT(*) FROM t_by_v")
        except InvalidRequest:
            failed = True
        self.assertTrue(failed, "The view shouldn't be queryable")

        debug("Create the MV again")
        session.execute(("CREATE MATERIALIZED VIEW t_by_v AS SELECT * FROM t "
                         "WHERE v IS NOT NULL AND id IS NOT NULL PRIMARY KEY (v, id)"))

        debug("Verify that the MV has been successfully created")
        self._wait_for_view('ks', 't_by_v')
        assert_one(session, "SELECT COUNT(*) FROM t_by_v", [10000])

    @since('4.0')
    def test_resume_stopped_build(self):
        """Test that MV builds stopped with `nodetool stop` are resumed after restart"""

        session = self.prepare(options={'concurrent_materialized_view_builders': 4}, install_byteman=True)
        session.execute("CREATE TABLE t (id int PRIMARY KEY, v int, v2 text, v3 decimal)")
        nodes = self.cluster.nodelist()

        debug("Inserting initial data")
        for i in xrange(10000):
            session.execute("INSERT INTO t (id, v, v2, v3) VALUES ({v}, {v}, 'a', 3.0) IF NOT EXISTS".format(v=i))

        debug("Slowing down MV build with byteman")
        for node in nodes:
            node.byteman_submit(['./byteman/4.0/view_builder_task_sleep.btm'])

        debug("Create a MV")
        session.execute(("CREATE MATERIALIZED VIEW t_by_v AS SELECT * FROM t "
                         "WHERE v IS NOT NULL AND id IS NOT NULL PRIMARY KEY (v, id)"))

        debug("Stopping all running view build tasks with nodetool")
        for node in nodes:
            node.watch_log_for('Starting new view build for range', filename='debug.log', timeout=60)
            node.nodetool('stop VIEW_BUILD')

        debug("Checking logs to verify that some view build tasks have been stopped")
        for node in nodes:
            node.watch_log_for('Stopped build for view', filename='debug.log', timeout=60)
            node.watch_log_for('Compaction interrupted: View build', filename='system.log', timeout=60)
            node.watch_log_for('Interrupted build for view', filename='debug.log', timeout=60)
            self.assertFalse(node.grep_log('Marking view', filename='debug.log'))
            self.check_logs_for_errors()

        debug("Check that MV shouldn't be built yet.")
        self.assertNotEqual(len(list(session.execute("SELECT COUNT(*) FROM t_by_v"))), 10000)

        debug("Restart the cluster")
        self.cluster.stop()
        marks = [node.mark_log() for node in nodes]
        self.cluster.start(wait_for_binary_proto=True)
        session = self.patient_cql_connection(nodes[0])

        debug("Verify that the MV has been successfully created")
        self._wait_for_view('ks', 't_by_v')
        assert_one(session, "SELECT COUNT(*) FROM ks.t_by_v", [10000])

        debug("Checking logs to verify that the view build has been resumed and completed after restart")
        for node, mark in zip(nodes, marks):
            self.assertTrue(node.grep_log('Resuming view build', filename='debug.log', from_mark=mark))
            self.assertTrue(node.grep_log('Marking view', filename='debug.log', from_mark=mark))
            self.check_logs_for_errors()

    @since('3.0')
    def test_mv_with_default_ttl_with_flush(self):
        self._test_mv_with_default_ttl(True)

    @since('3.0')
    def test_mv_with_default_ttl_without_flush(self):
        self._test_mv_with_default_ttl(False)

    def _test_mv_with_default_ttl(self, flush):
        """
        Verify mv with default_time_to_live can be deleted properly using expired livenessInfo
        @jira_ticket CASSANDRA-14071
        """
        session = self.prepare(rf=3, nodes=3, options={'hinted_handoff_enabled': False}, consistency_level=ConsistencyLevel.QUORUM)
        node1, node2, node3 = self.cluster.nodelist()
        session.execute('USE ks')

        debug("MV with same key and unselected columns")
        session.execute("CREATE TABLE t2 (k int, a int, b int, c int, primary key(k, a)) with default_time_to_live=600")
        session.execute(("CREATE MATERIALIZED VIEW mv2 AS SELECT k,a,b FROM t2 "
                         "WHERE k IS NOT NULL AND a IS NOT NULL PRIMARY KEY (a, k)"))
        session.cluster.control_connection.wait_for_schema_agreement()

        self.update_view(session, "UPDATE t2 SET c=1 WHERE k=1 AND a=1;", flush)
        assert_one(session, "SELECT k,a,b,c FROM t2", [1, 1, None, 1])
        assert_one(session, "SELECT k,a,b FROM mv2", [1, 1, None])

        self.update_view(session, "UPDATE t2 SET c=null WHERE k=1 AND a=1;", flush)
        assert_none(session, "SELECT k,a,b,c FROM t2")
        assert_none(session, "SELECT k,a,b FROM mv2")

        self.update_view(session, "UPDATE t2 SET c=2 WHERE k=1 AND a=1;", flush)
        assert_one(session, "SELECT k,a,b,c FROM t2", [1, 1, None, 2])
        assert_one(session, "SELECT k,a,b FROM mv2", [1, 1, None])

        self.update_view(session, "DELETE c FROM t2 WHERE k=1 AND a=1;", flush)
        assert_none(session, "SELECT k,a,b,c FROM t2")
        assert_none(session, "SELECT k,a,b FROM mv2")

        if flush:
            self.cluster.compact()
            assert_none(session, "SELECT * FROM t2")
            assert_none(session, "SELECT * FROM mv2")

        # test with user-provided ttl
        self.update_view(session, "INSERT INTO t2(k,a,b,c) VALUES(2,2,2,2) USING TTL 5", flush)
        self.update_view(session, "UPDATE t2 USING TTL 100 SET c=1 WHERE k=2 AND a=2;", flush)
        self.update_view(session, "UPDATE t2 USING TTL 50 SET c=2 WHERE k=2 AND a=2;", flush)
        self.update_view(session, "DELETE c FROM t2 WHERE k=2 AND a=2;", flush)

        time.sleep(5)

        assert_none(session, "SELECT k,a,b,c FROM t2")
        assert_none(session, "SELECT k,a,b FROM mv2")

        if flush:
            self.cluster.compact()
            assert_none(session, "SELECT * FROM t2")
            assert_none(session, "SELECT * FROM mv2")

        debug("MV with extra key")
        session.execute("CREATE TABLE t (k int PRIMARY KEY, a int, b int) with default_time_to_live=600")
        session.execute(("CREATE MATERIALIZED VIEW mv AS SELECT * FROM t "
                         "WHERE k IS NOT NULL AND a IS NOT NULL PRIMARY KEY (k, a)"))
        session.cluster.control_connection.wait_for_schema_agreement()

        self.update_view(session, "INSERT INTO t (k, a, b) VALUES (1, 1, 1);", flush)
        assert_one(session, "SELECT * FROM t", [1, 1, 1])
        assert_one(session, "SELECT * FROM mv", [1, 1, 1])

        self.update_view(session, "INSERT INTO t (k, a, b) VALUES (1, 2, 1);", flush)
        assert_one(session, "SELECT * FROM t", [1, 2, 1])
        assert_one(session, "SELECT * FROM mv", [1, 2, 1])

        self.update_view(session, "INSERT INTO t (k, a, b) VALUES (1, 3, 1);", flush)
        assert_one(session, "SELECT * FROM t", [1, 3, 1])
        assert_one(session, "SELECT * FROM mv", [1, 3, 1])

        if flush:
            self.cluster.compact()
            assert_one(session, "SELECT * FROM t", [1, 3, 1])
            assert_one(session, "SELECT * FROM mv", [1, 3, 1])

        # user provided ttl
        self.update_view(session, "UPDATE t USING TTL 50 SET a = 4 WHERE k = 1", flush)
        assert_one(session, "SELECT * FROM t", [1, 4, 1])
        assert_one(session, "SELECT * FROM mv", [1, 4, 1])

        self.update_view(session, "UPDATE t USING TTL 40 SET a = 5 WHERE k = 1", flush)
        assert_one(session, "SELECT * FROM t", [1, 5, 1])
        assert_one(session, "SELECT * FROM mv", [1, 5, 1])

        self.update_view(session, "UPDATE t USING TTL 30 SET a = 6 WHERE k = 1", flush)
        assert_one(session, "SELECT * FROM t", [1, 6, 1])
        assert_one(session, "SELECT * FROM mv", [1, 6, 1])

        if flush:
            self.cluster.compact()
            assert_one(session, "SELECT * FROM t", [1, 6, 1])
            assert_one(session, "SELECT * FROM mv", [1, 6, 1])

>>>>>>> e67ef2b8
    @since('3.0')
    def test_no_base_column_in_view_pk_complex_timestamp_with_flush(self):
        self._test_no_base_column_in_view_pk_complex_timestamp(flush=True)

    @pytest.mark.skip(reason="Frequently fails in CI. Skipping until fixed as tracked by CASSANDRA-14148")
    @since('3.0')
    def test_no_base_column_in_view_pk_complex_timestamp_without_flush(self):
        self._test_no_base_column_in_view_pk_complex_timestamp(flush=False)

    def _test_no_base_column_in_view_pk_complex_timestamp(self, flush):
        """
        Able to shadow old view row if all columns in base are removed including unselected
        Able to recreate view row if at least one selected column alive

        @jira_ticket CASSANDRA-11500
        """
        session = self.prepare(rf=3, nodes=3, options={'hinted_handoff_enabled': False}, consistency_level=ConsistencyLevel.QUORUM)
        node1, node2, node3 = self.cluster.nodelist()

        session.execute('USE ks')
        session.execute("CREATE TABLE t (k int, c int, a int, b int, e int, f int, primary key(k, c))")
        session.execute(("CREATE MATERIALIZED VIEW mv AS SELECT k,c,a,b FROM t "
                         "WHERE k IS NOT NULL AND c IS NOT NULL PRIMARY KEY (c, k)"))
        session.cluster.control_connection.wait_for_schema_agreement()

        # update unselected, view row should be alive
        self.update_view(session, "UPDATE t USING TIMESTAMP 1 SET e=1 WHERE k=1 AND c=1;", flush)
        assert_one(session, "SELECT * FROM t", [1, 1, None, None, 1, None])
        assert_one(session, "SELECT * FROM mv", [1, 1, None, None])

        # remove unselected, add selected column, view row should be alive
        self.update_view(session, "UPDATE t USING TIMESTAMP 2 SET e=null, b=1 WHERE k=1 AND c=1;", flush)
        assert_one(session, "SELECT * FROM t", [1, 1, None, 1, None, None])
        assert_one(session, "SELECT * FROM mv", [1, 1, None, 1])

        # remove selected column, view row is removed
        self.update_view(session, "UPDATE t USING TIMESTAMP 2 SET e=null, b=null WHERE k=1 AND c=1;", flush)
        assert_none(session, "SELECT * FROM t")
        assert_none(session, "SELECT * FROM mv")

        # update unselected with ts=3, view row should be alive
        self.update_view(session, "UPDATE t USING TIMESTAMP 3 SET f=1 WHERE k=1 AND c=1;", flush)
        assert_one(session, "SELECT * FROM t", [1, 1, None, None, None, 1])
        assert_one(session, "SELECT * FROM mv", [1, 1, None, None])

        # insert livenesssInfo, view row should be alive
        self.update_view(session, "INSERT INTO t(k,c) VALUES(1,1) USING TIMESTAMP 3", flush)
        assert_one(session, "SELECT * FROM t", [1, 1, None, None, None, 1])
        assert_one(session, "SELECT * FROM mv", [1, 1, None, None])

        # remove unselected, view row should be alive because of base livenessInfo alive
        self.update_view(session, "UPDATE t USING TIMESTAMP 3 SET f=null WHERE k=1 AND c=1;", flush)
        assert_one(session, "SELECT * FROM t", [1, 1, None, None, None, None])
        assert_one(session, "SELECT * FROM mv", [1, 1, None, None])

        # add selected column, view row should be alive
        self.update_view(session, "UPDATE t USING TIMESTAMP 3 SET a=1 WHERE k=1 AND c=1;", flush)
        assert_one(session, "SELECT * FROM t", [1, 1, 1, None, None, None])
        assert_one(session, "SELECT * FROM mv", [1, 1, 1, None])

        # update unselected, view row should be alive
        self.update_view(session, "UPDATE t USING TIMESTAMP 4 SET f=1 WHERE k=1 AND c=1;", flush)
        assert_one(session, "SELECT * FROM t", [1, 1, 1, None, None, 1])
        assert_one(session, "SELECT * FROM mv", [1, 1, 1, None])

        # delete with ts=3, view row should be alive due to unselected@ts4
        self.update_view(session, "DELETE FROM t USING TIMESTAMP 3 WHERE k=1 AND c=1;", flush)
        assert_one(session, "SELECT * FROM t", [1, 1, None, None, None, 1])
        assert_one(session, "SELECT * FROM mv", [1, 1, None, None])

        # remove unselected, view row should be removed
        self.update_view(session, "UPDATE t USING TIMESTAMP 4 SET f=null WHERE k=1 AND c=1;", flush)
        assert_none(session, "SELECT * FROM t")
        assert_none(session, "SELECT * FROM mv")

        # add selected with ts=7, view row is alive
        self.update_view(session, "UPDATE t USING TIMESTAMP 7 SET b=1 WHERE k=1 AND c=1;", flush)
        assert_one(session, "SELECT * FROM t", [1, 1, None, 1, None, None])
        assert_one(session, "SELECT * FROM mv", [1, 1, None, 1])

        # remove selected with ts=7, view row is dead
        self.update_view(session, "UPDATE t USING TIMESTAMP 7 SET b=null WHERE k=1 AND c=1;", flush)
        assert_none(session, "SELECT * FROM t")
        assert_none(session, "SELECT * FROM mv")

        # add selected with ts=5, view row is alive (selected column should not affects each other)
        self.update_view(session, "UPDATE t USING TIMESTAMP 5 SET a=1 WHERE k=1 AND c=1;", flush)
        assert_one(session, "SELECT * FROM t", [1, 1, 1, None, None, None])
        assert_one(session, "SELECT * FROM mv", [1, 1, 1, None])

        # add selected with ttl=5
        self.update_view(session, "UPDATE t USING TTL 10 SET a=1 WHERE k=1 AND c=1;", flush)
        assert_one(session, "SELECT * FROM t", [1, 1, 1, None, None, None])
        assert_one(session, "SELECT * FROM mv", [1, 1, 1, None])

        time.sleep(10)

        # update unselected with ttl=10, view row should be alive
        self.update_view(session, "UPDATE t USING TTL 10 SET f=1 WHERE k=1 AND c=1;", flush)
        assert_one(session, "SELECT * FROM t", [1, 1, None, None, None, 1])
        assert_one(session, "SELECT * FROM mv", [1, 1, None, None])

        time.sleep(10)

        # view row still alive due to base livenessInfo
        assert_none(session, "SELECT * FROM t")
        assert_none(session, "SELECT * FROM mv")

    @since('3.0')
    def test_base_column_in_view_pk_complex_timestamp_with_flush(self):
        self._test_base_column_in_view_pk_complex_timestamp(flush=True)

    @since('3.0')
    def test_base_column_in_view_pk_complex_timestamp_without_flush(self):
        self._test_base_column_in_view_pk_complex_timestamp(flush=False)

    def _test_base_column_in_view_pk_complex_timestamp(self, flush):
        """
        Able to shadow old view row with column ts greater than pk's ts and re-insert the view row
        Able to shadow old view row with column ts smaller than pk's ts and re-insert the view row

        @jira_ticket CASSANDRA-11500
        """
        session = self.prepare(rf=3, nodes=3, options={'hinted_handoff_enabled': False}, consistency_level=ConsistencyLevel.QUORUM)
        node1, node2, node3 = self.cluster.nodelist()

        session.execute('USE ks')
        session.execute("CREATE TABLE t (k int PRIMARY KEY, a int, b int)")
        session.execute(("CREATE MATERIALIZED VIEW mv AS SELECT * FROM t "
                         "WHERE k IS NOT NULL AND a IS NOT NULL PRIMARY KEY (k, a)"))
        session.cluster.control_connection.wait_for_schema_agreement()

        # Set initial values TS=1
        self.update_view(session, "INSERT INTO t (k, a, b) VALUES (1, 1, 1) USING TIMESTAMP 1;", flush)
        assert_one(session, "SELECT * FROM t", [1, 1, 1])
        assert_one(session, "SELECT * FROM mv", [1, 1, 1])

        # increase b ts to 10
        self.update_view(session, "UPDATE t USING TIMESTAMP 10 SET b = 2 WHERE k = 1;", flush)
        assert_one(session, "SELECT k,a,b,writetime(b) FROM t", [1, 1, 2, 10])
        assert_one(session, "SELECT k,a,b,writetime(b) FROM mv", [1, 1, 2, 10])

        # switch entries. shadow a = 1, insert a = 2
        self.update_view(session, "UPDATE t USING TIMESTAMP 2 SET a = 2 WHERE k = 1;", flush)
        assert_one(session, "SELECT k,a,b,writetime(b) FROM t", [1, 2, 2, 10])
        assert_one(session, "SELECT k,a,b,writetime(b) FROM mv", [1, 2, 2, 10])

        # switch entries. shadow a = 2, insert a = 1
        self.update_view(session, "UPDATE t USING TIMESTAMP 3 SET a = 1 WHERE k = 1;", flush)
        assert_one(session, "SELECT k,a,b,writetime(b) FROM t", [1, 1, 2, 10])
        assert_one(session, "SELECT k,a,b,writetime(b) FROM mv", [1, 1, 2, 10])

        # switch entries. shadow a = 1, insert a = 2
        self.update_view(session, "UPDATE t USING TIMESTAMP 4 SET a = 2 WHERE k = 1;", flush, compact=True)
        assert_one(session, "SELECT k,a,b,writetime(b) FROM t", [1, 2, 2, 10])
        assert_one(session, "SELECT k,a,b,writetime(b) FROM mv", [1, 2, 2, 10])

        # able to shadow view row even if base-column in view pk's ts is smaller than row timestamp
        # set row TS = 20, a@6, b@20
        self.update_view(session, "DELETE FROM t USING TIMESTAMP 5 where k = 1;", flush)
        assert_one(session, "SELECT k,a,b,writetime(b) FROM t", [1, None, 2, 10])
        assert_none(session, "SELECT k,a,b,writetime(b) FROM mv")
        self.update_view(session, "INSERT INTO t (k, a, b) VALUES (1, 1, 1) USING TIMESTAMP 6;", flush)
        assert_one(session, "SELECT k,a,b,writetime(b) FROM t", [1, 1, 2, 10])
        assert_one(session, "SELECT k,a,b,writetime(b) FROM mv", [1, 1, 2, 10])
        self.update_view(session, "INSERT INTO t (k, b) VALUES (1, 1) USING TIMESTAMP 20;", flush)
        assert_one(session, "SELECT k,a,b,writetime(b) FROM t", [1, 1, 1, 20])
        assert_one(session, "SELECT k,a,b,writetime(b) FROM mv", [1, 1, 1, 20])

        # switch entries. shadow a = 1, insert a = 2
        self.update_view(session, "UPDATE t USING TIMESTAMP 7 SET a = 2 WHERE k = 1;", flush)
        assert_one(session, "SELECT k,a,b,writetime(a),writetime(b) FROM t", [1, 2, 1, 7, 20])
        assert_one(session, "SELECT k,a,b,writetime(b) FROM mv", [1, 2, 1, 20])

        # switch entries. shadow a = 2, insert a = 1
        self.update_view(session, "UPDATE t USING TIMESTAMP 8 SET a = 1 WHERE k = 1;", flush)
        assert_one(session, "SELECT k,a,b,writetime(a),writetime(b) FROM t", [1, 1, 1, 8, 20])
        assert_one(session, "SELECT k,a,b,writetime(b) FROM mv", [1, 1, 1, 20])

        # create another view row
        self.update_view(session, "INSERT INTO t (k, a, b) VALUES (2, 2, 2);", flush)
        assert_one(session, "SELECT k,a,b FROM t WHERE k = 2", [2, 2, 2])
        assert_one(session, "SELECT k,a,b FROM mv WHERE k = 2", [2, 2, 2])

        # stop node2, node3
        logger.debug('Shutdown node2')
        node2.stop(wait_other_notice=True)
        logger.debug('Shutdown node3')
        node3.stop(wait_other_notice=True)
        # shadow a = 1, create a = 2
        query = SimpleStatement("UPDATE t USING TIMESTAMP 9 SET a = 2 WHERE k = 1", consistency_level=ConsistencyLevel.ONE)
        self.update_view(session, query, flush)
        # shadow (a=2, k=2) after 3 second
        query = SimpleStatement("UPDATE t USING TTL 3 SET a = 2 WHERE k = 2", consistency_level=ConsistencyLevel.ONE)
        self.update_view(session, query, flush)

        logger.debug('Starting node2')
        node2.start(wait_other_notice=True, wait_for_binary_proto=True)
        logger.debug('Starting node3')
        node3.start(wait_other_notice=True, wait_for_binary_proto=True)

        # For k = 1 & a = 1, We should get a digest mismatch of tombstones and repaired
        query = SimpleStatement("SELECT * FROM mv WHERE k = 1 AND a = 1", consistency_level=ConsistencyLevel.ALL)
        result = session.execute(query, trace=True)
        self.check_trace_events(result.get_query_trace(), True)
        assert 0 == len(result.current_rows)

        # For k = 1 & a = 1, second time no digest mismatch
        result = session.execute(query, trace=True)
        self.check_trace_events(result.get_query_trace(), False)
        assert_none(session, "SELECT * FROM mv WHERE k = 1 AND a = 1")
        assert 0 == len(result.current_rows)

        # For k = 1 & a = 2, We should get a digest mismatch of data and repaired for a = 2
        query = SimpleStatement("SELECT * FROM mv WHERE k = 1 AND a = 2", consistency_level=ConsistencyLevel.ALL)
        result = session.execute(query, trace=True)
        self.check_trace_events(result.get_query_trace(), True)
        assert 1 == len(result.current_rows)

        # For k = 1 & a = 2, second time no digest mismatch
        result = session.execute(query, trace=True)
        self.check_trace_events(result.get_query_trace(), False)
        assert 1 == len(result.current_rows)
        assert_one(session, "SELECT k,a,b,writetime(b) FROM mv WHERE k = 1", [1, 2, 1, 20])

        time.sleep(3)
        # For k = 2 & a = 2, We should get a digest mismatch of expired and repaired
        query = SimpleStatement("SELECT * FROM mv WHERE k = 2 AND a = 2", consistency_level=ConsistencyLevel.ALL)
        result = session.execute(query, trace=True)
        self.check_trace_events(result.get_query_trace(), True)
        logger.debug(result.current_rows)
        assert 0 == len(result.current_rows)

        # For k = 2 & a = 2, second time no digest mismatch
        result = session.execute(query, trace=True)
        self.check_trace_events(result.get_query_trace(), False)
        assert 0 == len(result.current_rows)

    @since('3.0')
    def test_expired_liveness_with_limit_rf1_nodes1(self):
        self._test_expired_liveness_with_limit(rf=1, nodes=1)

    @since('3.0')
    def test_expired_liveness_with_limit_rf1_nodes3(self):
        self._test_expired_liveness_with_limit(rf=1, nodes=3)

    @since('3.0')
    def test_expired_liveness_with_limit_rf3(self):
        self._test_expired_liveness_with_limit(rf=3, nodes=3)

    def _test_expired_liveness_with_limit(self, rf, nodes):
        """
        Test MV with expired liveness limit is properly handled

        @jira_ticket CASSANDRA-13883
        """
        session = self.prepare(rf=rf, nodes=nodes, options={'hinted_handoff_enabled': False}, consistency_level=ConsistencyLevel.QUORUM)
        node1 = self.cluster.nodelist()[0]

        session.execute('USE ks')
        session.execute("CREATE TABLE t (k int PRIMARY KEY, a int, b int)")
        session.execute(("CREATE MATERIALIZED VIEW mv AS SELECT * FROM t "
                         "WHERE k IS NOT NULL AND a IS NOT NULL PRIMARY KEY (k, a)"))
        session.cluster.control_connection.wait_for_schema_agreement()

        for k in range(100):
            session.execute("INSERT INTO t (k, a, b) VALUES ({}, {}, {})".format(k, k, k))

        # generate view row with expired liveness except for row 50 and 99
        for k in range(100):
            if k == 50 or k == 99:
                continue
            session.execute("DELETE a FROM t where k = {};".format(k))

        # there should be 2 live data
        assert_one(session, "SELECT k,a,b FROM mv limit 1", [50, 50, 50])
        assert_all(session, "SELECT k,a,b FROM mv limit 2", [[50, 50, 50], [99, 99, 99]])
        assert_all(session, "SELECT k,a,b FROM mv", [[50, 50, 50], [99, 99, 99]])

        # verify IN
        keys = range(100)
        assert_one(session, "SELECT k,a,b FROM mv WHERE k in ({}) limit 1".format(', '.join(str(x) for x in keys)),
                   [50, 50, 50])
        assert_all(session, "SELECT k,a,b FROM mv WHERE k in ({}) limit 2".format(', '.join(str(x) for x in keys)),
                   [[50, 50, 50], [99, 99, 99]])
        assert_all(session, "SELECT k,a,b FROM mv WHERE k in ({})".format(', '.join(str(x) for x in keys)),
                   [[50, 50, 50], [99, 99, 99]])

        # verify fetch size
        session.default_fetch_size = 1
        assert_one(session, "SELECT k,a,b FROM mv limit 1", [50, 50, 50])
        assert_all(session, "SELECT k,a,b FROM mv limit 2", [[50, 50, 50], [99, 99, 99]])
        assert_all(session, "SELECT k,a,b FROM mv", [[50, 50, 50], [99, 99, 99]])

    @since('3.0')
    def test_base_column_in_view_pk_commutative_tombstone_with_flush(self):
        self._test_base_column_in_view_pk_commutative_tombstone_(flush=True)

    @since('3.0')
    def test_base_column_in_view_pk_commutative_tombstone_without_flush(self):
        self._test_base_column_in_view_pk_commutative_tombstone_(flush=False)

    def _test_base_column_in_view_pk_commutative_tombstone_(self, flush):
        """
        view row deletion should be commutative with newer view livenessInfo, otherwise deleted columns may be resurrected.
        @jira_ticket CASSANDRA-13409
        """
        session = self.prepare(rf=3, nodes=3, options={'hinted_handoff_enabled': False}, consistency_level=ConsistencyLevel.QUORUM)
        node1 = self.cluster.nodelist()[0]

        session.execute('USE ks')
        session.execute("CREATE TABLE t (id int PRIMARY KEY, v int, v2 text, v3 decimal)")
        session.execute(("CREATE MATERIALIZED VIEW t_by_v AS SELECT * FROM t "
                         "WHERE v IS NOT NULL AND id IS NOT NULL PRIMARY KEY (v,id)"))
        session.cluster.control_connection.wait_for_schema_agreement()
        for node in self.cluster.nodelist():
            node.nodetool("disableautocompaction")

        # sstable 1, Set initial values TS=1
        self.update_view(session, "INSERT INTO t (id, v, v2, v3) VALUES (1, 1, 'a', 3.0) USING TIMESTAMP 1", flush)
        assert_one(session, "SELECT * FROM t_by_v", [1, 1, 'a', 3.0])

        # sstable 2, change v's value and TS=2, tombstones v=1 and adds v=0 record
        self.update_view(session, "DELETE FROM t USING TIMESTAMP 2 WHERE id = 1;", flush)
        assert_none(session, "SELECT * FROM t_by_v")
        assert_none(session, "SELECT * FROM t")

        # sstable 3, tombstones of mv created by base deletion should remain.
        self.update_view(session, "INSERT INTO t (id, v) VALUES (1, 1) USING TIMESTAMP 3", flush)
        assert_one(session, "SELECT * FROM t_by_v", [1, 1, None, None])
        assert_one(session, "SELECT * FROM t", [1, 1, None, None])

        # sstable 4, shadow view row (id=1, v=1), insert (id=1, v=2, ts=4)
        self.update_view(session, "UPDATE t USING TIMESTAMP 4 set v = 2 WHERE id = 1;", flush)
        assert_one(session, "SELECT * FROM t_by_v", [2, 1, None, None])
        assert_one(session, "SELECT * FROM t", [1, 2, None, None])

        # sstable 5, shadow view row (id=1, v=2), insert (id=1, v=1 ts=5)
        self.update_view(session, "UPDATE t USING TIMESTAMP 5 set v = 1 WHERE id = 1;", flush)
        assert_one(session, "SELECT * FROM t_by_v", [1, 1, None, None])
        assert_one(session, "SELECT * FROM t", [1, 1, None, None])  # data deleted by row-tombstone@2 should not resurrect

        if flush:
            self.cluster.compact()
            assert_one(session, "SELECT * FROM t_by_v", [1, 1, None, None])
            assert_one(session, "SELECT * FROM t", [1, 1, None, None])  # data deleted by row-tombstone@2 should not resurrect

        # shadow view row (id=1, v=1)
        self.update_view(session, "UPDATE t USING TIMESTAMP 5 set v = null WHERE id = 1;", flush)
        assert_none(session, "SELECT * FROM t_by_v")
        assert_one(session, "SELECT * FROM t", [1, None, None, None])

    def test_view_tombstone(self):
        """
        Test that a materialized views properly tombstone

        @jira_ticket CASSANDRA-10261
        @jira_ticket CASSANDRA-10910
        """

        self.prepare(rf=3, options={'hinted_handoff_enabled': False})
        node1, node2, node3 = self.cluster.nodelist()

        session = self.patient_exclusive_cql_connection(node1)
        session.max_trace_wait = 120
        session.execute('USE ks')

        session.execute("CREATE TABLE t (id int PRIMARY KEY, v int, v2 text, v3 decimal)")
        session.execute(("CREATE MATERIALIZED VIEW t_by_v AS SELECT * FROM t "
                         "WHERE v IS NOT NULL AND id IS NOT NULL PRIMARY KEY (v,id)"))

        session.cluster.control_connection.wait_for_schema_agreement()

        # Set initial values TS=0, verify
        session.execute(SimpleStatement("INSERT INTO t (id, v, v2, v3) VALUES (1, 1, 'a', 3.0) USING TIMESTAMP 0",
                                        consistency_level=ConsistencyLevel.ALL))
        self._replay_batchlogs()
        assert_one(
            session,
            "SELECT * FROM t_by_v WHERE v = 1",
            [1, 1, 'a', 3.0]
        )

        session.execute(SimpleStatement("INSERT INTO t (id, v2) VALUES (1, 'b') USING TIMESTAMP 1",
                                        consistency_level=ConsistencyLevel.ALL))
        self._replay_batchlogs()

        assert_one(
            session,
            "SELECT * FROM t_by_v WHERE v = 1",
            [1, 1, 'b', 3.0]
        )

        # change v's value and TS=3, tombstones v=1 and adds v=0 record
        session.execute(SimpleStatement("UPDATE t USING TIMESTAMP 3 SET v = 0 WHERE id = 1",
                                        consistency_level=ConsistencyLevel.ALL))
        self._replay_batchlogs()

        assert_none(session, "SELECT * FROM t_by_v WHERE v = 1")

        logger.debug('Shutdown node2')
        node2.stop(wait_other_notice=True)

        session.execute(SimpleStatement("UPDATE t USING TIMESTAMP 4 SET v = 1 WHERE id = 1",
                                        consistency_level=ConsistencyLevel.QUORUM))
        self._replay_batchlogs()

        assert_one(
            session,
            "SELECT * FROM t_by_v WHERE v = 1",
            [1, 1, 'b', 3.0]
        )

        node2.start(wait_other_notice=True, wait_for_binary_proto=True)

        # We should get a digest mismatch
        query = SimpleStatement("SELECT * FROM t_by_v WHERE v = 1",
                                consistency_level=ConsistencyLevel.ALL)

        result = session.execute(query, trace=True)
        self.check_trace_events(result.get_query_trace(), True)

        # We should not get a digest mismatch the second time
        query = SimpleStatement("SELECT * FROM t_by_v WHERE v = 1", consistency_level=ConsistencyLevel.ALL)

        result = session.execute(query, trace=True)
        self.check_trace_events(result.get_query_trace(), False)

        # Verify values one last time
        assert_one(
            session,
            "SELECT * FROM t_by_v WHERE v = 1",
            [1, 1, 'b', 3.0],
            cl=ConsistencyLevel.ALL
        )

    def check_trace_events(self, trace, expect_digest):
        # we should see multiple requests get enqueued prior to index scan
        # execution happening

        # Look for messages like:
        #  4.0+        Digest mismatch: Mismatch for key DecoratedKey
        # <4.0         Digest mismatch: org.apache.cassandra.service.DigestMismatchException: Mismatch for key DecoratedKey
        regex = r"Digest mismatch: ([a-zA-Z.]+:\s)?Mismatch for key DecoratedKey"
        for event in trace.events:
            desc = event.description
            match = re.match(regex, desc)
            if match:
                if expect_digest:
                    break
                else:
                    self.fail("Encountered digest mismatch when we shouldn't")
        else:
            if expect_digest:
                self.fail("Didn't find digest mismatch")

    def test_simple_repair_by_base(self):
        self._simple_repair_test(repair_base=True)

    def test_simple_repair_by_view(self):
        self._simple_repair_test(repair_view=True)

    def _simple_repair_test(self, repair_base=False, repair_view=False):
        """
        Test that a materialized view are consistent after a simple repair.
        """

        session = self.prepare(rf=3, options={'hinted_handoff_enabled': False})
        node1, node2, node3 = self.cluster.nodelist()

        session.execute("CREATE TABLE t (id int PRIMARY KEY, v int, v2 text, v3 decimal)")
        session.execute(("CREATE MATERIALIZED VIEW t_by_v AS SELECT * FROM t "
                         "WHERE v IS NOT NULL AND id IS NOT NULL PRIMARY KEY (v, id)"))

        session.cluster.control_connection.wait_for_schema_agreement()

        logger.debug('Shutdown node2')
        node2.stop(wait_other_notice=True)

        for i in range(1000):
            session.execute("INSERT INTO t (id, v, v2, v3) VALUES ({v}, {v}, 'a', 3.0)".format(v=i))

        self._replay_batchlogs()

        logger.debug('Verify the data in the MV with CL=ONE')
        for i in range(1000):
            assert_one(
                session,
                "SELECT * FROM t_by_v WHERE v = {}".format(i),
                [i, i, 'a', 3.0]
            )

        logger.debug('Verify the data in the MV with CL=ALL. All should be unavailable.')
        for i in range(1000):
            statement = SimpleStatement(
                "SELECT * FROM t_by_v WHERE v = {}".format(i),
                consistency_level=ConsistencyLevel.ALL
            )

            assert_unavailable(
                session.execute,
                statement
            )

        logger.debug('Start node2, and repair')
        node2.start(wait_other_notice=True, wait_for_binary_proto=True)
        if repair_base:
            node1.nodetool("repair ks t")
        if repair_view:
            node1.nodetool("repair ks t_by_v")

        logger.debug('Verify the data in the MV with CL=ALL. All should be available now and no digest mismatch')
        for i in range(1000):
            query = SimpleStatement(
                "SELECT * FROM t_by_v WHERE v = {}".format(i),
                consistency_level=ConsistencyLevel.ALL
            )
            result = session.execute(query, trace=True)
            self.check_trace_events(result.get_query_trace(), False)
            assert self._rows_to_list(result.current_rows), [[i, i, 'a' == 3.0]]

    def test_base_replica_repair(self):
        self._base_replica_repair_test()

    def test_base_replica_repair_with_contention(self):
        """
        Test repair does not fail when there is MV lock contention
        @jira_ticket CASSANDRA-12905
        """
        self._base_replica_repair_test(fail_mv_lock=True)

    def _base_replica_repair_test(self, fail_mv_lock=False):
        """
        Test that a materialized view are consistent after the repair of the base replica.
        """

        self.prepare(rf=3)
        node1, node2, node3 = self.cluster.nodelist()
        session = self.patient_exclusive_cql_connection(node1)
        session.execute('USE ks')

        session.execute("CREATE TABLE t (id int PRIMARY KEY, v int, v2 text, v3 decimal)")
        session.execute(("CREATE MATERIALIZED VIEW t_by_v AS SELECT * FROM t "
                         "WHERE v IS NOT NULL AND id IS NOT NULL PRIMARY KEY (v, id)"))

        session.cluster.control_connection.wait_for_schema_agreement()

        logger.debug('Write initial data')
        for i in range(1000):
            session.execute("INSERT INTO t (id, v, v2, v3) VALUES ({v}, {v}, 'a', 3.0)".format(v=i))

        self._replay_batchlogs()

        logger.debug('Verify the data in the MV with CL=ALL')
        for i in range(1000):
            assert_one(
                session,
                "SELECT * FROM t_by_v WHERE v = {}".format(i),
                [i, i, 'a', 3.0],
                cl=ConsistencyLevel.ALL
            )

        logger.debug('Shutdown node1')
        node1.stop(wait_other_notice=True)
        logger.debug('Delete node1 data')
        node1.clear(clear_all=True)

        jvm_args = []
        if fail_mv_lock:
            if self.cluster.version() >= LooseVersion('3.10'):  # CASSANDRA-10134
                jvm_args = ['-Dcassandra.allow_unsafe_replace=true', '-Dcassandra.replace_address={}'.format(node1.address())]
            jvm_args.append("-Dcassandra.test.fail_mv_locks_count=1000")
            # this should not make Keyspace.apply throw WTE on failure to acquire lock
            node1.set_configuration_options(values={'write_request_timeout_in_ms': 100})
        logger.debug('Restarting node1 with jvm_args={}'.format(jvm_args))
        node1.start(wait_other_notice=True, wait_for_binary_proto=True, jvm_args=jvm_args)
        logger.debug('Shutdown node2 and node3')
        node2.stop(wait_other_notice=True)
        node3.stop(wait_other_notice=True)

        session = self.patient_exclusive_cql_connection(node1)
        session.execute('USE ks')

        logger.debug('Verify that there is no data on node1')
        for i in range(1000):
            assert_none(
                session,
                "SELECT * FROM t_by_v WHERE v = {}".format(i)
            )

        logger.debug('Restarting node2 and node3')
        node2.start(wait_other_notice=True, wait_for_binary_proto=True)
        node3.start(wait_other_notice=True, wait_for_binary_proto=True)

        # Just repair the base replica
        logger.debug('Starting repair on node1')
        node1.nodetool("repair ks t")

        logger.debug('Verify data with cl=ALL')
        for i in range(1000):
            assert_one(
                session,
                "SELECT * FROM t_by_v WHERE v = {}".format(i),
                [i, i, 'a', 3.0]
            )

    @pytest.mark.resource_intensive
    def test_complex_repair(self):
        """
        Test that a materialized view are consistent after a more complex repair.
        """
        session = self.prepare(rf=5, options={'hinted_handoff_enabled': False}, nodes=5)
        node1, node2, node3, node4, node5 = self.cluster.nodelist()

        # we create the base table with gc_grace_seconds=5 so batchlog will expire after 5 seconds
        session.execute("CREATE TABLE ks.t (id int PRIMARY KEY, v int, v2 text, v3 decimal)"
                        "WITH gc_grace_seconds = 5")
        session.execute(("CREATE MATERIALIZED VIEW ks.t_by_v AS SELECT * FROM t "
                         "WHERE v IS NOT NULL AND id IS NOT NULL PRIMARY KEY (v, id)"))

        session.cluster.control_connection.wait_for_schema_agreement()

        logger.debug('Shutdown node2 and node3')
        node2.stop()
        node3.stop(wait_other_notice=True)

        logger.debug('Write initial data to node1 (will be replicated to node4 and node5)')
        for i in range(1000):
            session.execute("INSERT INTO ks.t (id, v, v2, v3) VALUES ({v}, {v}, 'a', 3.0)".format(v=i))

        logger.debug('Verify the data in the MV on node1 with CL=ONE')
        for i in range(1000):
            assert_one(
                session,
                "SELECT * FROM ks.t_by_v WHERE v = {}".format(i),
                [i, i, 'a', 3.0]
            )

        logger.debug('Close connection to node1')
        session.cluster.shutdown()
        logger.debug('Shutdown node1, node4 and node5')
        node1.stop()
        node4.stop()
        node5.stop()

        logger.debug('Start nodes 2 and 3')
        node2.start()
        node3.start(wait_other_notice=True, wait_for_binary_proto=True)

        session2 = self.patient_cql_connection(node2)

        logger.debug('Verify the data in the MV on node2 with CL=ONE. No rows should be found.')
        for i in range(1000):
            assert_none(
                session2,
                "SELECT * FROM ks.t_by_v WHERE v = {}".format(i)
            )

        logger.debug('Write new data in node2 and node3 that overlap those in node1, node4 and node5')
        for i in range(1000):
            # we write i*2 as value, instead of i
            session2.execute("INSERT INTO ks.t (id, v, v2, v3) VALUES ({v}, {v}, 'a', 3.0)".format(v=i * 2))

        logger.debug('Verify the new data in the MV on node2 with CL=ONE')
        for i in range(1000):
            v = i * 2
            assert_one(
                session2,
                "SELECT * FROM ks.t_by_v WHERE v = {}".format(v),
                [v, v, 'a', 3.0]
            )

        logger.debug('Wait for batchlogs to expire from node2 and node3')
        time.sleep(5)

        logger.debug('Start remaining nodes')
        node1.start(wait_other_notice=True, wait_for_binary_proto=True)
        node4.start(wait_other_notice=True, wait_for_binary_proto=True)
        node5.start(wait_other_notice=True, wait_for_binary_proto=True)

        session = self.patient_cql_connection(node1)

        logger.debug('Read data from MV at QUORUM (old data should be returned)')
        for i in range(1000):
            assert_one(
                session,
                "SELECT * FROM ks.t_by_v WHERE v = {}".format(i),
                [i, i, 'a', 3.0],
                cl=ConsistencyLevel.QUORUM
            )

        logger.debug('Run global repair on node1')
        node1.repair()

        logger.debug('Read data from MV at quorum (new data should be returned after repair)')
        for i in range(1000):
            v = i * 2
            assert_one(
                session,
                "SELECT * FROM ks.t_by_v WHERE v = {}".format(v),
                [v, v, 'a', 3.0],
                cl=ConsistencyLevel.QUORUM
            )

    @pytest.mark.resource_intensive
    def test_throttled_partition_update(self):
        """
        @jira_ticket: CASSANDRA-13299, test break up large partition when repairing base with mv.

        Provide a configuable batch size(cassandra.mv.mutation.row.count=100) to trottle number
        of rows to be applied in one mutation
        """

        session = self.prepare(rf=5, options={'hinted_handoff_enabled': False}, nodes=5)
        node1, node2, node3, node4, node5 = self.cluster.nodelist()

        for node in self.cluster.nodelist():
            node.nodetool("disableautocompaction")

        session.execute("CREATE TABLE ks.t (pk int, ck1 int, ck2 int, v1 int, v2 int, PRIMARY KEY(pk, ck1, ck2))")
        session.execute(("CREATE MATERIALIZED VIEW ks.t_by_v AS SELECT * FROM t "
                         "WHERE pk IS NOT NULL AND ck1 IS NOT NULL AND ck2 IS NOT NULL "
                         "PRIMARY KEY (pk, ck2, ck1)"))

        session.cluster.control_connection.wait_for_schema_agreement()

        logger.debug('Shutdown node2 and node3')
        node2.stop(wait_other_notice=True)
        node3.stop(wait_other_notice=True)

        size = 50
        range_deletion_ts = 30
        partition_deletion_ts = 10

        for ck1 in range(size):
            for ck2 in range(size):
                session.execute("INSERT INTO ks.t (pk, ck1, ck2, v1, v2)"
                                " VALUES (1, {}, {}, {}, {}) USING TIMESTAMP {}".format(ck1, ck2, ck1, ck2, ck1))

        self._replay_batchlogs()

        for ck1 in range(size):
            for ck2 in range(size):
                assert_one(session, "SELECT pk,ck1,ck2,v1,v2 FROM ks.t WHERE pk=1 AND ck1={} AND ck2={}".format(ck1, ck2),
                           [1, ck1, ck2, ck1, ck2])
                assert_one(session, "SELECT pk,ck1,ck2,v1,v2 FROM ks.t_by_v WHERE pk=1 AND ck1={} AND ck2={}".format(ck1, ck2),
                           [1, ck1, ck2, ck1, ck2])

        logger.debug('Shutdown node4 and node5')
        node4.stop(wait_other_notice=True)
        node5.stop(wait_other_notice=True)

        for ck1 in range(size):
            for ck2 in range(size):
                if ck1 % 2 == 0:  # range tombstone
                    session.execute("DELETE FROM ks.t USING TIMESTAMP 50 WHERE pk=1 AND ck1={}".format(ck1))
                elif ck1 == ck2:  # row tombstone
                    session.execute("DELETE FROM ks.t USING TIMESTAMP 60 WHERE pk=1 AND ck1={} AND ck2={}".format(ck1, ck2))
                elif ck1 == ck2 - 1:  # cell tombstone
                    session.execute("DELETE v2 FROM ks.t USING TIMESTAMP 70 WHERE pk=1 AND ck1={} AND ck2={}".format(ck1, ck2))

        # range deletion
        session.execute("DELETE FROM ks.t USING TIMESTAMP {} WHERE pk=1 and ck1 < 30 and ck1 > 20".format(range_deletion_ts))
        session.execute("DELETE FROM ks.t USING TIMESTAMP {} WHERE pk=1 and ck1 = 20 and ck2 < 10".format(range_deletion_ts))

        # partition deletion for ck1 <= partition_deletion_ts
        session.execute("DELETE FROM ks.t USING TIMESTAMP {} WHERE pk=1".format(partition_deletion_ts))
        self._replay_batchlogs()

        # start nodes with different batch size
        logger.debug('Starting nodes')
        node2.start(wait_other_notice=True, wait_for_binary_proto=True, jvm_args=["-Dcassandra.repair.mutation_repair_rows_per_batch={}".format(2)])
        node3.start(wait_other_notice=True, wait_for_binary_proto=True, jvm_args=["-Dcassandra.repair.mutation_repair_rows_per_batch={}".format(5)])
        node4.start(wait_other_notice=True, wait_for_binary_proto=True, jvm_args=["-Dcassandra.repair.mutation_repair_rows_per_batch={}".format(50)])
        node5.start(wait_other_notice=True, wait_for_binary_proto=True, jvm_args=["-Dcassandra.repair.mutation_repair_rows_per_batch={}".format(5000)])
        self._replay_batchlogs()

        logger.debug('repairing base table')
        node1.nodetool("repair ks t")
        self._replay_batchlogs()

        logger.debug('stop cluster')
        self.cluster.stop()

        logger.debug('rolling restart to check repaired data on each node')
        for node in self.cluster.nodelist():
            logger.debug('starting {}'.format(node.name))
            node.start(wait_other_notice=True, wait_for_binary_proto=True)
            session = self.patient_cql_connection(node, consistency_level=ConsistencyLevel.ONE)
            for ck1 in range(size):
                for ck2 in range(size):
                    if (
                        ck1 <= partition_deletion_ts or  # partition deletion
                        ck1 == ck2 or ck1 % 2 == 0 or  # row deletion or range tombstone
                        (ck1 > 20 and ck1 < 30) or (ck1 == 20 and ck2 < 10)  # range tombstone
                    ):
                        assert_none(session, "SELECT pk,ck1,ck2,v1,v2 FROM ks.t_by_v WHERE pk=1 AND "
                                             "ck1={} AND ck2={}".format(ck1, ck2))
                        assert_none(session, "SELECT pk,ck1,ck2,v1,v2 FROM ks.t WHERE pk=1 AND "
                                             "ck1={} AND ck2={}".format(ck1, ck2))
                    elif ck1 == ck2 - 1:  # cell tombstone
                        assert_one(session, "SELECT pk,ck1,ck2,v1,v2 FROM ks.t_by_v WHERE pk=1 AND "
                                            "ck1={} AND ck2={}".format(ck1, ck2), [1, ck1, ck2, ck1, None])
                        assert_one(session, "SELECT pk,ck1,ck2,v1,v2 FROM ks.t WHERE pk=1 AND "
                                            "ck1={} AND ck2={}".format(ck1, ck2), [1, ck1, ck2, ck1, None])
                    else:
                        assert_one(session, "SELECT pk,ck1,ck2,v1,v2 FROM ks.t_by_v WHERE pk=1 AND "
                                            "ck1={} AND ck2={}".format(ck1, ck2), [1, ck1, ck2, ck1, ck2])
                        assert_one(session, "SELECT pk,ck1,ck2,v1,v2 FROM ks.t WHERE pk=1 AND "
                                            "ck1={} AND ck2={}".format(ck1, ck2), [1, ck1, ck2, ck1, ck2])
            logger.debug('stopping {}'.format(node.name))
            node.stop(wait_other_notice=True, wait_for_binary_proto=True)

    @pytest.mark.resource_intensive
    def test_really_complex_repair(self):
        """
        Test that a materialized view are consistent after a more complex repair.
        """
        session = self.prepare(rf=5, options={'hinted_handoff_enabled': False}, nodes=5)
        node1, node2, node3, node4, node5 = self.cluster.nodelist()

        # we create the base table with gc_grace_seconds=5 so batchlog will expire after 5 seconds
        session.execute("CREATE TABLE ks.t (id int, v int, v2 text, v3 decimal, PRIMARY KEY(id, v, v2))"
                        "WITH gc_grace_seconds = 1")
        session.execute(("CREATE MATERIALIZED VIEW ks.t_by_v AS SELECT * FROM t "
                         "WHERE v IS NOT NULL AND id IS NOT NULL AND v IS NOT NULL AND "
                         "v2 IS NOT NULL PRIMARY KEY (v2, v, id)"))

        session.cluster.control_connection.wait_for_schema_agreement()

        logger.debug('Shutdown node2 and node3')
        node2.stop(wait_other_notice=True)
        node3.stop(wait_other_notice=True)

        session.execute("INSERT INTO ks.t (id, v, v2, v3) VALUES (1, 1, 'a', 3.0)")
        session.execute("INSERT INTO ks.t (id, v, v2, v3) VALUES (2, 2, 'a', 3.0)")
        self._replay_batchlogs()
        logger.debug('Verify the data in the MV on node1 with CL=ONE')
        assert_all(session, "SELECT * FROM ks.t_by_v WHERE v2 = 'a'", [['a', 1, 1, 3.0], ['a', 2, 2, 3.0]])

        session.execute("INSERT INTO ks.t (id, v, v2, v3) VALUES (1, 1, 'b', 3.0)")
        session.execute("INSERT INTO ks.t (id, v, v2, v3) VALUES (2, 2, 'b', 3.0)")
        self._replay_batchlogs()
        logger.debug('Verify the data in the MV on node1 with CL=ONE')
        assert_all(session, "SELECT * FROM ks.t_by_v WHERE v2 = 'b'", [['b', 1, 1, 3.0], ['b', 2, 2, 3.0]])

        session.shutdown()

        logger.debug('Shutdown node1, node4 and node5')
        node1.stop()
        node4.stop()
        node5.stop()

        logger.debug('Start nodes 2 and 3')
        node2.start()
        node3.start(wait_other_notice=True, wait_for_binary_proto=True)

        session2 = self.patient_cql_connection(node2)
        session2.execute('USE ks')

        logger.debug('Verify the data in the MV on node2 with CL=ONE. No rows should be found.')
        assert_none(session2, "SELECT * FROM ks.t_by_v WHERE v2 = 'a'")

        logger.debug('Write new data in node2 that overlap those in node1')
        session2.execute("INSERT INTO ks.t (id, v, v2, v3) VALUES (1, 1, 'c', 3.0)")
        session2.execute("INSERT INTO ks.t (id, v, v2, v3) VALUES (2, 2, 'c', 3.0)")
        self._replay_batchlogs()
        assert_all(session2, "SELECT * FROM ks.t_by_v WHERE v2 = 'c'", [['c', 1, 1, 3.0], ['c', 2, 2, 3.0]])

        session2.execute("INSERT INTO ks.t (id, v, v2, v3) VALUES (1, 1, 'd', 3.0)")
        session2.execute("INSERT INTO ks.t (id, v, v2, v3) VALUES (2, 2, 'd', 3.0)")
        self._replay_batchlogs()
        assert_all(session2, "SELECT * FROM ks.t_by_v WHERE v2 = 'd'", [['d', 1, 1, 3.0], ['d', 2, 2, 3.0]])

        logger.debug("Composite delete of everything")
        session2.execute("DELETE FROM ks.t WHERE id = 1 and v = 1")
        session2.execute("DELETE FROM ks.t WHERE id = 2 and v = 2")
        self._replay_batchlogs()
        assert_none(session2, "SELECT * FROM ks.t_by_v WHERE v2 = 'c'")
        assert_none(session2, "SELECT * FROM ks.t_by_v WHERE v2 = 'd'")

        logger.debug('Wait for batchlogs to expire from node2 and node3')
        time.sleep(5)

        logger.debug('Start remaining nodes')
        node1.start(wait_other_notice=True, wait_for_binary_proto=True)
        node4.start(wait_other_notice=True, wait_for_binary_proto=True)
        node5.start(wait_other_notice=True, wait_for_binary_proto=True)

        # at this point the data isn't repaired so we have an inconsistency.
        # this value should return None
        assert_all(
            session2,
            "SELECT * FROM ks.t_by_v WHERE v2 = 'a'", [['a', 1, 1, 3.0], ['a', 2, 2, 3.0]],
            cl=ConsistencyLevel.QUORUM
        )

        logger.debug('Run global repair on node1')
        node1.repair()

        assert_none(session2, "SELECT * FROM ks.t_by_v WHERE v2 = 'a'", cl=ConsistencyLevel.QUORUM)

    def test_complex_mv_select_statements(self):
        """
        Test complex MV select statements
        @jira_ticket CASSANDRA-9664
        """
        cluster = self.cluster
        cluster.populate(3).start()
        node1 = cluster.nodelist()[0]
        session = self.patient_cql_connection(node1, consistency_level=ConsistencyLevel.QUORUM)

        logger.debug("Creating keyspace")
        session.execute("CREATE KEYSPACE mvtest WITH replication = "
                        "{'class': 'SimpleStrategy', 'replication_factor': '3'}")
        session.execute('USE mvtest')

        mv_primary_keys = ["((a, b), c)",
                           "((b, a), c)",
                           "(a, b, c)",
                           "(c, b, a)",
                           "((c, a), b)"]

        for mv_primary_key in mv_primary_keys:

            session.execute("CREATE TABLE test (a int, b int, c int, d int, PRIMARY KEY (a, b, c))")

            insert_stmt = session.prepare("INSERT INTO test (a, b, c, d) VALUES (?, ?, ?, ?)")
            update_stmt = session.prepare("UPDATE test SET d = ? WHERE a = ? AND b = ? AND c = ?")
            delete_stmt1 = session.prepare("DELETE FROM test WHERE a = ? AND b = ? AND c = ?")
            delete_stmt2 = session.prepare("DELETE FROM test WHERE a = ?")

            session.cluster.control_connection.wait_for_schema_agreement()

            rows = [(0, 0, 0, 0),
                    (0, 0, 1, 0),
                    (0, 1, 0, 0),
                    (0, 1, 1, 0),
                    (1, 0, 0, 0),
                    (1, 0, 1, 0),
                    (1, 1, -1, 0),
                    (1, 1, 0, 0),
                    (1, 1, 1, 0)]

            for row in rows:
                session.execute(insert_stmt, row)

            logger.debug("Testing MV primary key: {}".format(mv_primary_key))

            session.execute("CREATE MATERIALIZED VIEW mv AS SELECT * FROM test WHERE "
                            "a = 1 AND b IS NOT NULL AND c = 1 PRIMARY KEY {}".format(mv_primary_key))
            time.sleep(3)

            assert_all(
                session, "SELECT a, b, c, d FROM mv",
                [[1, 0, 1, 0], [1, 1, 1, 0]],
                ignore_order=True,
                cl=ConsistencyLevel.QUORUM
            )

            # insert new rows that does not match the filter
            session.execute(insert_stmt, (0, 0, 1, 0))
            session.execute(insert_stmt, (1, 1, 0, 0))
            assert_all(
                session, "SELECT a, b, c, d FROM mv",
                [[1, 0, 1, 0], [1, 1, 1, 0]],
                ignore_order=True,
                cl=ConsistencyLevel.QUORUM
            )

            # insert new row that does match the filter
            session.execute(insert_stmt, (1, 2, 1, 0))
            assert_all(
                session, "SELECT a, b, c, d FROM mv",
                [[1, 0, 1, 0], [1, 1, 1, 0], [1, 2, 1, 0]],
                ignore_order=True,
                cl=ConsistencyLevel.QUORUM
            )

            # update rows that does not match the filter
            session.execute(update_stmt, (1, 1, -1, 0))
            session.execute(update_stmt, (0, 1, 1, 0))
            assert_all(
                session, "SELECT a, b, c, d FROM mv",
                [[1, 0, 1, 0], [1, 1, 1, 0], [1, 2, 1, 0]],
                ignore_order=True,
                cl=ConsistencyLevel.QUORUM
            )

            # update a row that does match the filter
            session.execute(update_stmt, (2, 1, 1, 1))
            assert_all(
                session, "SELECT a, b, c, d FROM mv",
                [[1, 0, 1, 0], [1, 1, 1, 2], [1, 2, 1, 0]],
                ignore_order=True,
                cl=ConsistencyLevel.QUORUM
            )

            # delete rows that does not match the filter
            session.execute(delete_stmt1, (1, 1, -1))
            session.execute(delete_stmt1, (2, 0, 1))
            session.execute(delete_stmt2, (0,))
            assert_all(
                session, "SELECT a, b, c, d FROM mv",
                [[1, 0, 1, 0], [1, 1, 1, 2], [1, 2, 1, 0]],
                ignore_order=True,
                cl=ConsistencyLevel.QUORUM
            )

            # delete a row that does match the filter
            session.execute(delete_stmt1, (1, 1, 1))
            assert_all(
                session, "SELECT a, b, c, d FROM mv",
                [[1, 0, 1, 0], [1, 2, 1, 0]],
                ignore_order=True,
                cl=ConsistencyLevel.QUORUM
            )

            # delete a partition that matches the filter
            session.execute(delete_stmt2, (1,))
            assert_all(session, "SELECT a, b, c, d FROM mv", [], cl=ConsistencyLevel.QUORUM)

            # Cleanup
            session.execute("DROP MATERIALIZED VIEW mv")
            session.execute("DROP TABLE test")

    def propagate_view_creation_over_non_existing_table(self):
        """
        The internal addition of a view over a non existing table should be ignored
        @jira_ticket CASSANDRA-13737
        """

        cluster = self.cluster
        cluster.populate(3)
        cluster.start()
        node1, node2, node3 = self.cluster.nodelist()
        session = self.patient_cql_connection(node1, consistency_level=ConsistencyLevel.QUORUM)
        create_ks(session, 'ks', 3)

        session.execute('CREATE TABLE users (username varchar PRIMARY KEY, state varchar)')

        # create a materialized view only in nodes 1 and 2
        node3.stop(wait_other_notice=True)
        session.execute(('CREATE MATERIALIZED VIEW users_by_state AS '
                         'SELECT * FROM users WHERE state IS NOT NULL AND username IS NOT NULL '
                         'PRIMARY KEY (state, username)'))

        # drop the base table only in node 3
        node1.stop(wait_other_notice=True)
        node2.stop(wait_other_notice=True)
        node3.start(wait_for_binary_proto=True)
        session = self.patient_cql_connection(node3, consistency_level=ConsistencyLevel.QUORUM)
        session.execute('DROP TABLE ks.users')

        # restart the cluster
        cluster.stop()
        cluster.start()

        # node3 should have received and ignored the creation of the MV over the dropped table
        assert node3.grep_log('Not adding view users_by_state because the base table')

    def test_base_view_consistency_on_failure_after_mv_apply(self):
        self._test_base_view_consistency_on_crash("after")

    def test_base_view_consistency_on_failure_before_mv_apply(self):
        self._test_base_view_consistency_on_crash("before")

    def _test_base_view_consistency_on_crash(self, fail_phase):
        """
         * Fails base table write before or after applying views
         * Restart node and replay commit and batchlog
         * Check that base and views are present

         @jira_ticket CASSANDRA-13069
        """

        self.cluster.set_batch_commitlog(enabled=True)
        self.fixture_dtest_setup.ignore_log_patterns = [r'Dummy failure', r"Failed to force-recycle all segments"]
        self.prepare(rf=1, install_byteman=True)
        node1, node2, node3 = self.cluster.nodelist()
        session = self.patient_exclusive_cql_connection(node1)
        session.execute('USE ks')

        session.execute("CREATE TABLE t (id int PRIMARY KEY, v int, v2 text, v3 decimal)")
        session.execute(("CREATE MATERIALIZED VIEW t_by_v AS SELECT * FROM t "
                         "WHERE v IS NOT NULL AND id IS NOT NULL PRIMARY KEY (v, id)"))

        session.cluster.control_connection.wait_for_schema_agreement()

        logger.debug('Make node1 fail {} view writes'.format(fail_phase))
        node1.byteman_submit(['./byteman/fail_{}_view_write.btm'.format(fail_phase)])

        logger.debug('Write 1000 rows - all node1 writes should fail')

        failed = False
        for i in range(1, 1000):
            try:
                session.execute("INSERT INTO t (id, v, v2, v3) VALUES ({v}, {v}, 'a', 3.0) USING TIMESTAMP {v}".format(v=i))
            except WriteFailure:
                failed = True

        assert failed, "Should fail at least once."
        assert node1.grep_log("Dummy failure"), "Should throw Dummy failure"

        missing_entries = 0
        session = self.patient_exclusive_cql_connection(node1)
        session.execute('USE ks')
        for i in range(1, 1000):
            view_entry = rows_to_list(session.execute(SimpleStatement("SELECT * FROM t_by_v WHERE id = {} AND v = {}".format(i, i),
                                                      consistency_level=ConsistencyLevel.ONE)))
            base_entry = rows_to_list(session.execute(SimpleStatement("SELECT * FROM t WHERE id = {}".format(i),
                                                      consistency_level=ConsistencyLevel.ONE)))

            if not base_entry:
                missing_entries += 1
            if not view_entry:
                missing_entries += 1

        logger.debug("Missing entries {}".format(missing_entries))
        assert missing_entries > 0

        logger.debug('Restarting node1 to ensure commit log is replayed')
        node1.stop(wait_other_notice=True)
        # Set batchlog.replay_timeout_seconds=1 so we can ensure batchlog will be replayed below
        node1.start(jvm_args=["-Dcassandra.batchlog.replay_timeout_in_ms=1"])

        logger.debug('Replay batchlogs')
        time.sleep(0.001)  # Wait batchlog.replay_timeout_in_ms=1 (ms)
        self._replay_batchlogs()

        logger.debug('Verify that both the base table entry and view are present after commit and batchlog replay')
        session = self.patient_exclusive_cql_connection(node1)
        session.execute('USE ks')
        for i in range(1, 1000):
            view_entry = rows_to_list(session.execute(SimpleStatement("SELECT * FROM t_by_v WHERE id = {} AND v = {}".format(i, i),
                                                      consistency_level=ConsistencyLevel.ONE)))
            base_entry = rows_to_list(session.execute(SimpleStatement("SELECT * FROM t WHERE id = {}".format(i),
                                                      consistency_level=ConsistencyLevel.ONE)))

            assert base_entry, "Both base {} and view entry {} should exist.".format(base_entry, view_entry)
            assert view_entry, "Both base {} and view entry {} should exist.".format(base_entry, view_entry)


# For read verification
class MutationPresence(Enum):
    match = 1
    extra = 2
    missing = 3
    excluded = 4
    unknown = 5


class MM(object):
    mp = None

    def out(self):
        pass


class Match(MM):

    def __init__(self):
        self.mp = MutationPresence.match

    def out(self):
        return None


class Extra(MM):
    expecting = None
    value = None
    row = None

    def __init__(self, expecting, value, row):
        self.mp = MutationPresence.extra
        self.expecting = expecting
        self.value = value
        self.row = row

    def out(self):
        return "Extra. Expected {} instead of {}; row: {}".format(self.expecting, self.value, self.row)


class Missing(MM):
    value = None
    row = None

    def __init__(self, value, row):
        self.mp = MutationPresence.missing
        self.value = value
        self.row = row

    def out(self):
        return "Missing. At {}".format(self.row)


class Excluded(MM):

    def __init__(self):
        self.mp = MutationPresence.excluded

    def out(self):
        return None


class Unknown(MM):

    def __init__(self):
        self.mp = MutationPresence.unknown

    def out(self):
        return None


readConsistency = ConsistencyLevel.QUORUM
writeConsistency = ConsistencyLevel.QUORUM
SimpleRow = collections.namedtuple('SimpleRow', 'a b c d')


def row_generate(i, num_partitions):
    return SimpleRow(a=i % num_partitions, b=(i % 400) // num_partitions, c=i, d=i)


# Create a threaded session and execute queries from a Queue
def thread_session(ip, queue, start, end, rows, num_partitions):

    def execute_query(session, select_gi, i):
        row = row_generate(i, num_partitions)
        if (row.a, row.b) in rows:
            base = rows[(row.a, row.b)]
        else:
            base = -1
        gi = list(session.execute(select_gi, [row.c, row.a]))
        if base == i and len(gi) == 1:
            return Match()
        elif base != i and len(gi) == 1:
            return Extra(base, i, (gi[0][0], gi[0][1], gi[0][2], gi[0][3]))
        elif base == i and len(gi) == 0:
            return Missing(base, i)
        elif base != i and len(gi) == 0:
            return Excluded()
        else:
            return Unknown()

    try:
        cluster = Cluster([ip])
        session = cluster.connect()
        select_gi = session.prepare("SELECT * FROM mvtest.mv1 WHERE c = ? AND a = ?")
        select_gi.consistency_level = readConsistency

        for i in range(start, end):
            ret = execute_query(session, select_gi, i)
            queue.put_nowait(ret)
    except Exception as e:
        print(str(e))
        queue.close()


@since('3.0')
@pytest.mark.skipif(sys.platform == 'win32', reason='Bug in python on Windows: https://bugs.python.org/issue10128')
class TestMaterializedViewsConsistency(Tester):

    def prepare(self, user_table=False):
        cluster = self.cluster
        cluster.populate(3).start()
        node2 = cluster.nodelist()[1]

        # Keep the status of async requests
        self.exception_type = collections.Counter()
        self.num_request_done = 0
        self.counts = {}
        for mp in MutationPresence:
            self.counts[mp] = 0
        self.rows = {}
        self.update_stats_every = 100

        logger.debug("Set to talk to node 2")
        self.session = self.patient_cql_connection(node2)

        return self.session

    def _print_write_status(self, row):
        output = "\r{}".format(row)
        for key in list(self.exception_type.keys()):
            output = "{} ({}: {})".format(output, key, self.exception_type[key])
        sys.stdout.write(output)
        sys.stdout.flush()

    def _print_read_status(self, row):
        if self.counts[MutationPresence.unknown] == 0:
            sys.stdout.write(
                "\rOn {}; match: {}; extra: {}; missing: {}".format(
                    row,
                    self.counts[MutationPresence.match],
                    self.counts[MutationPresence.extra],
                    self.counts[MutationPresence.missing])
            )
        else:
            sys.stdout.write(
                "\rOn {}; match: {}; extra: {}; missing: {}; WTF: {}".format(
                    row,
                    self.counts[MutationPresence.match],
                    self.counts[MutationPresence.extra],
                    self.counts[MutationPresence.missing],
                    self.counts[MutationPresence.unkown])
            )
        sys.stdout.flush()

    def _do_row(self, insert_stmt, i, num_partitions):

        # Error callback for async requests
        def handle_errors(row, exc):
            self.num_request_done += 1
            try:
                name = type(exc).__name__
                self.exception_type[name] += 1
            except Exception as e:
                print(traceback.format_exception_only(type(e), e))

        # Success callback for async requests
        def success_callback(row):
            self.num_request_done += 1

        if i % self.update_stats_every == 0:
            self._print_write_status(i)

        row = row_generate(i, num_partitions)

        async_ret = self.session.execute_async(insert_stmt, row)
        errors = partial(handle_errors, row)
        async_ret.add_callbacks(success_callback, errors)

    def _populate_rows(self):
        statement = SimpleStatement(
            "SELECT a, b, c FROM mvtest.test1",
            consistency_level=readConsistency
        )
        data = self.session.execute(statement)
        for row in data:
            self.rows[(row.a, row.b)] = row.c

    @pytest.mark.skip(reason='awaiting CASSANDRA-11290')
    def test_single_partition_consistent_reads_after_write(self):
        """
        Tests consistency of multiple writes to a single partition

        @jira_ticket CASSANDRA-10981
        """
        self._consistent_reads_after_write_test(1)

    def test_multi_partition_consistent_reads_after_write(self):
        """
        Tests consistency of multiple writes to a multiple partitions

        @jira_ticket CASSANDRA-10981
        """
        self._consistent_reads_after_write_test(5)

    def _consistent_reads_after_write_test(self, num_partitions):

        session = self.prepare()
        node1, node2, node3 = self.cluster.nodelist()

        # Test config
        lower = 0
        upper = 100000
        processes = 4
        queues = [None] * processes
        eachProcess = (upper - lower) // processes

        logger.debug("Creating schema")
        session.execute(
            ("CREATE KEYSPACE IF NOT EXISTS mvtest WITH replication = "
             "{'class': 'SimpleStrategy', 'replication_factor': '3'}")
        )
        session.execute(
            "CREATE TABLE mvtest.test1 (a int, b int, c int, d int, PRIMARY KEY (a,b))"
        )
        session.cluster.control_connection.wait_for_schema_agreement()

        insert1 = session.prepare("INSERT INTO mvtest.test1 (a,b,c,d) VALUES (?,?,?,?)")
        insert1.consistency_level = writeConsistency

        logger.debug("Writing data to base table")
        for i in range(upper // 10):
            self._do_row(insert1, i, num_partitions)

        logger.debug("Creating materialized view")
        session.execute(
            ('CREATE MATERIALIZED VIEW mvtest.mv1 AS '
             'SELECT a,b,c,d FROM mvtest.test1 WHERE a IS NOT NULL AND b IS NOT NULL AND '
             'c IS NOT NULL PRIMARY KEY (c,a,b)')
        )
        session.cluster.control_connection.wait_for_schema_agreement()

        logger.debug("Writing more data to base table")
        for i in range(upper // 10, upper):
            self._do_row(insert1, i, num_partitions)

        # Wait that all requests are done
        while self.num_request_done < upper:
            time.sleep(1)

        logger.debug("Making sure all batchlogs are replayed on node1")
        node1.nodetool("replaybatchlog")
        logger.debug("Making sure all batchlogs are replayed on node2")
        node2.nodetool("replaybatchlog")
        logger.debug("Making sure all batchlogs are replayed on node3")
        node3.nodetool("replaybatchlog")

        logger.debug("Finished writes, now verifying reads")
        self._populate_rows()

        threads = []

        for i in range(processes):
            start = lower + (eachProcess * i)
            if i == processes - 1:
                end = upper
            else:
                end = lower + (eachProcess * (i + 1))
            q = Queue()
            node_ip = get_ip_from_node(node2)
            t = threading.Thread(target=thread_session, args=(node_ip, q, start, end, self.rows, num_partitions))
            threads.append(t)
            t.daemon = True
            t.start()
            queues[i] = q

        for i in range(lower, upper):
            if i % 100 == 0:
                self._print_read_status(i)
            try:
                mm = queues[i % processes].get(timeout=60)
            except Empty as e:
                pytest.skip("Failed to get range {range} within timeout from queue. {error}".format(range=i, error=str(e)))

            if not mm.out() is None:
                sys.stdout.write("\r{}\n" .format(mm.out()))
            self.counts[mm.mp] += 1

        self._print_read_status(upper)
        sys.stdout.write("\n")
        sys.stdout.flush()

        for thread in threads:
            thread.join(timeout=300)


@since('3.0')
class TestMaterializedViewsLockcontention(Tester):
    """
    Test materialized views lock contention.
    @jira_ticket CASSANDRA-12689
    @since 3.0
    """

    def _prepare_cluster(self):
        self.cluster.populate(1)
        self.supports_v5_protocol = self.supports_v5_protocol(self.cluster.version())
        self.protocol_version = 5 if self.supports_v5_protocol else 4

        self.cluster.set_configuration_options(values={
            'concurrent_materialized_view_writes': 1,
            'concurrent_writes': 1,
        })
        self.nodes = list(self.cluster.nodes.values())
        for node in self.nodes:
            remove_perf_disable_shared_mem(node)

        self.cluster.start(wait_for_binary_proto=True, jvm_args=[
            "-Dcassandra.test.fail_mv_locks_count=64"
        ])

        session = self.patient_exclusive_cql_connection(self.nodes[0], protocol_version=self.protocol_version)

        keyspace = "locktest"
        session.execute("""
                CREATE KEYSPACE IF NOT EXISTS {}
                WITH replication = {{ 'class': 'SimpleStrategy', 'replication_factor': '1' }}
                """.format(keyspace))
        session.set_keyspace(keyspace)

        session.execute(
            "CREATE TABLE IF NOT EXISTS test (int1 int, int2 int, date timestamp, PRIMARY KEY (int1, int2))")
        session.execute("""CREATE MATERIALIZED VIEW test_sorted_mv AS
        SELECT int1, date, int2
        FROM test
        WHERE int1 IS NOT NULL AND date IS NOT NULL AND int2 IS NOT NULL
        PRIMARY KEY (int1, date, int2)
        WITH CLUSTERING ORDER BY (date DESC, int1 DESC)""")

        return session

    @since('3.0')
    def test_mutations_dontblock(self):
        session = self._prepare_cluster()
        records = 100
        records2 = 100
        params = []
        for x in range(records):
            for y in range(records2):
                params.append([x, y])

        execute_concurrent_with_args(
            session,
            session.prepare('INSERT INTO test (int1, int2, date) VALUES (?, ?, toTimestamp(now()))'),
            params
        )

        assert_one(session, "SELECT count(*) FROM test WHERE int1 = 1", [records2])

        for node in self.nodes:
            with JolokiaAgent(node) as jmx:
                mutationStagePending = jmx.read_attribute(
                    make_mbean('metrics', type="ThreadPools", path='request', scope='MutationStage', name='PendingTasks'), "Value"
                )
                assert 0 == mutationStagePending, "Pending mutations: {}".format(mutationStagePending)<|MERGE_RESOLUTION|>--- conflicted
+++ resolved
@@ -140,7 +140,7 @@
                 query = "SELECT COUNT(*) FROM %s WHERE keyspace_name='%s' AND view_name='%s'" %\
                         (self._build_progress_table(), ks, view)
                 result = list(session.execute(query))
-                self.assertEqual(result[0].count, 0)
+                assert 0 == result[0].count
             except AssertionError:
                 break
 
@@ -937,10 +937,6 @@
             )
 
     def test_interrupt_build_process(self):
-<<<<<<< HEAD
-        """Test that an interupted MV build process is resumed as it should"""
-        session = self.prepare(options={'hinted_handoff_enabled': False})
-=======
         """Test that an interrupted MV build process is resumed as it should"""
 
         options = {'hinted_handoff_enabled': False}
@@ -948,10 +944,9 @@
             options['concurrent_materialized_view_builders'] = 4
 
         session = self.prepare(options=options, install_byteman=True)
->>>>>>> e67ef2b8
         node1, node2, node3 = self.cluster.nodelist()
 
-        debug("Avoid premature MV build finalization with byteman")
+        logger.debug("Avoid premature MV build finalization with byteman")
         for node in self.cluster.nodelist():
             if self.cluster.version() >= '4':
                 node.byteman_submit(['./byteman/4.0/skip_view_build_finalization.btm'])
@@ -972,65 +967,32 @@
         session.execute(("CREATE MATERIALIZED VIEW t_by_v AS SELECT * FROM t "
                          "WHERE v IS NOT NULL AND id IS NOT NULL PRIMARY KEY (v, id)"))
 
-<<<<<<< HEAD
+        logger.debug("Wait and ensure the MV build has started. Waiting up to 2 minutes.")
+        self._wait_for_view_build_start(session, 'ks', 't_by_v', wait_minutes=2)
+
         logger.debug("Stop the cluster. Interrupt the MV build process.")
         self.cluster.stop()
 
+        logger.debug("Checking logs to verify that the view build tasks have been created")
+        for node in self.cluster.nodelist():
+            assert node.grep_log('Starting new view build', filename='debug.log')
+            assert not node.grep_log('Resuming view build', filename='debug.log')
+            node.mark_log(filename='debug.log')
+
         logger.debug("Restart the cluster")
-=======
-        debug("Wait and ensure the MV build has started. Waiting up to 2 minutes.")
-        self._wait_for_view_build_start(session, 'ks', 't_by_v', wait_minutes=2)
-
-        debug("Stop the cluster. Interrupt the MV build process.")
-        self.cluster.stop()
-
-        debug("Checking logs to verify that the view build tasks have been created")
-        for node in self.cluster.nodelist():
-            self.assertTrue(node.grep_log('Starting new view build', filename='debug.log'))
-            self.assertFalse(node.grep_log('Resuming view build', filename='debug.log'))
-            node.mark_log(filename='debug.log')
-
-        debug("Restart the cluster")
->>>>>>> e67ef2b8
         self.cluster.start(wait_for_binary_proto=True)
         session = self.patient_cql_connection(node1)
         session.execute("USE ks")
 
-<<<<<<< HEAD
         logger.debug("MV shouldn't be built yet.")
-        assert_none(session, "SELECT * FROM t_by_v WHERE v=10000;")
+        assert len(list(session.execute("SELECT COUNT(*) FROM t_by_v"))) != 10000
 
         logger.debug("Wait and ensure the MV build resumed. Waiting up to 2 minutes.")
-        start = time.time()
-        while True:
-            try:
-                result = list(session.execute("SELECT count(*) FROM t_by_v;"))
-                assert result[0].count != 10000
-            except AssertionError:
-                logger.debug("MV build process is finished")
-                break
-
-            elapsed = (time.time() - start) / 60
-            if elapsed > 2:
-                break
-
-            time.sleep(5)
+        self._wait_for_view("ks", "t_by_v")
 
         logger.debug("Verify all data")
-        result = list(session.execute("SELECT count(*) FROM t_by_v;"))
-        assert result[0].count == 10000
+        assert_one(session, "SELECT COUNT(*) FROM t_by_v", [10000])
         for i in range(10000):
-=======
-        debug("MV shouldn't be built yet.")
-        self.assertNotEqual(len(list(session.execute("SELECT COUNT(*) FROM t_by_v"))), 10000)
-
-        debug("Wait and ensure the MV build resumed. Waiting up to 2 minutes.")
-        self._wait_for_view("ks", "t_by_v")
-
-        debug("Verify all data")
-        assert_one(session, "SELECT COUNT(*) FROM t_by_v", [10000])
-        for i in xrange(10000):
->>>>>>> e67ef2b8
             assert_one(
                 session,
                 "SELECT * FROM t_by_v WHERE v = {}".format(i),
@@ -1038,13 +1000,11 @@
                 cl=ConsistencyLevel.ALL
             )
 
-<<<<<<< HEAD
+        logger.debug("Checking logs to verify that some view build tasks have been resumed")
+        for node in self.cluster.nodelist():
+            assert node.grep_log('Resuming view build', filename='debug.log')
+
     @pytest.mark.skip(reason="Frequently fails in CI. Skipping until fixed as tracked by CASSANDRA-14148")
-=======
-        debug("Checking logs to verify that some view build tasks have been resumed")
-        for node in self.cluster.nodelist():
-            self.assertTrue(node.grep_log('Resuming view build', filename='debug.log'))
-
     @since('4.0')
     def test_drop_while_building(self):
         """Test that a parallel MV build is interrupted when the view is removed"""
@@ -1052,28 +1012,28 @@
         session = self.prepare(options={'concurrent_materialized_view_builders': 4}, install_byteman=True)
         session.execute("CREATE TABLE t (id int PRIMARY KEY, v int, v2 text, v3 decimal)")
 
-        debug("Inserting initial data")
-        for i in xrange(10000):
+        logger.debug("Inserting initial data")
+        for i in range(10000):
             session.execute("INSERT INTO t (id, v, v2, v3) VALUES ({v}, {v}, 'a', 3.0) IF NOT EXISTS".format(v=i))
 
-        debug("Slowing down MV build with byteman")
+        logger.debug("Slowing down MV build with byteman")
         for node in self.cluster.nodelist():
             node.byteman_submit(['./byteman/4.0/view_builder_task_sleep.btm'])
 
-        debug("Create a MV")
+        logger.debug("Create a MV")
         session.execute(("CREATE MATERIALIZED VIEW t_by_v AS SELECT * FROM t "
                          "WHERE v IS NOT NULL AND id IS NOT NULL PRIMARY KEY (v, id)"))
 
-        debug("Drop the MV while it is still building")
+        logger.debug("Drop the MV while it is still building")
         session.execute("DROP MATERIALIZED VIEW t_by_v")
 
-        debug("Verify that the build has been stopped before its finalization without errors")
+        logger.debug("Verify that the build has been stopped before its finalization without errors")
         for node in self.cluster.nodelist():
             self.check_logs_for_errors()
-            self.assertFalse(node.grep_log('Marking view', filename='debug.log'))
-            self.assertTrue(node.grep_log('Stopping current view builder due to schema change', filename='debug.log'))
-
-        debug("Verify that the view has been removed")
+            assert not node.grep_log('Marking view', filename='debug.log')
+            assert node.grep_log('Stopping current view builder due to schema change', filename='debug.log')
+
+        logger.debug("Verify that the view has been removed")
         failed = False
         try:
             session.execute("SELECT COUNT(*) FROM t_by_v")
@@ -1081,11 +1041,11 @@
             failed = True
         self.assertTrue(failed, "The view shouldn't be queryable")
 
-        debug("Create the MV again")
+        logger.debug("Create the MV again")
         session.execute(("CREATE MATERIALIZED VIEW t_by_v AS SELECT * FROM t "
                          "WHERE v IS NOT NULL AND id IS NOT NULL PRIMARY KEY (v, id)"))
 
-        debug("Verify that the MV has been successfully created")
+        logger.debug("Verify that the MV has been successfully created")
         self._wait_for_view('ks', 't_by_v')
         assert_one(session, "SELECT COUNT(*) FROM t_by_v", [10000])
 
@@ -1097,51 +1057,51 @@
         session.execute("CREATE TABLE t (id int PRIMARY KEY, v int, v2 text, v3 decimal)")
         nodes = self.cluster.nodelist()
 
-        debug("Inserting initial data")
-        for i in xrange(10000):
+        logger.debug("Inserting initial data")
+        for i in range(10000):
             session.execute("INSERT INTO t (id, v, v2, v3) VALUES ({v}, {v}, 'a', 3.0) IF NOT EXISTS".format(v=i))
 
-        debug("Slowing down MV build with byteman")
+        logger.debug("Slowing down MV build with byteman")
         for node in nodes:
             node.byteman_submit(['./byteman/4.0/view_builder_task_sleep.btm'])
 
-        debug("Create a MV")
+        logger.debug("Create a MV")
         session.execute(("CREATE MATERIALIZED VIEW t_by_v AS SELECT * FROM t "
                          "WHERE v IS NOT NULL AND id IS NOT NULL PRIMARY KEY (v, id)"))
 
-        debug("Stopping all running view build tasks with nodetool")
+        logger.debug("Stopping all running view build tasks with nodetool")
         for node in nodes:
             node.watch_log_for('Starting new view build for range', filename='debug.log', timeout=60)
             node.nodetool('stop VIEW_BUILD')
 
-        debug("Checking logs to verify that some view build tasks have been stopped")
+        logger.debug("Checking logs to verify that some view build tasks have been stopped")
         for node in nodes:
             node.watch_log_for('Stopped build for view', filename='debug.log', timeout=60)
             node.watch_log_for('Compaction interrupted: View build', filename='system.log', timeout=60)
             self.check_logs_for_errors()
 
-        debug("Drop the MV while it is still building")
+        logger.debug("Drop the MV while it is still building")
         session.execute("DROP MATERIALIZED VIEW t_by_v")
 
-        debug("Verify that the build has been stopped before its finalization without errors")
+        logger.debug("Verify that the build has been stopped before its finalization without errors")
         for node in nodes:
             self.check_logs_for_errors()
-            self.assertFalse(node.grep_log('Marking view', filename='debug.log'))
-            self.assertTrue(node.grep_log('Stopping current view builder due to schema change', filename='debug.log'))
-
-        debug("Verify that the view has been removed")
+            assert not node.grep_log('Marking view', filename='debug.log')
+            assert node.grep_log('Stopping current view builder due to schema change', filename='debug.log')
+
+        logger.debug("Verify that the view has been removed")
         failed = False
         try:
             session.execute("SELECT COUNT(*) FROM t_by_v")
         except InvalidRequest:
             failed = True
-        self.assertTrue(failed, "The view shouldn't be queryable")
-
-        debug("Create the MV again")
+        assert failed, "The view shouldn't be queryable"
+
+        logger.debug("Create the MV again")
         session.execute(("CREATE MATERIALIZED VIEW t_by_v AS SELECT * FROM t "
                          "WHERE v IS NOT NULL AND id IS NOT NULL PRIMARY KEY (v, id)"))
 
-        debug("Verify that the MV has been successfully created")
+        logger.debug("Verify that the MV has been successfully created")
         self._wait_for_view('ks', 't_by_v')
         assert_one(session, "SELECT COUNT(*) FROM t_by_v", [10000])
 
@@ -1153,48 +1113,48 @@
         session.execute("CREATE TABLE t (id int PRIMARY KEY, v int, v2 text, v3 decimal)")
         nodes = self.cluster.nodelist()
 
-        debug("Inserting initial data")
-        for i in xrange(10000):
+        logger.debug("Inserting initial data")
+        for i in range(10000):
             session.execute("INSERT INTO t (id, v, v2, v3) VALUES ({v}, {v}, 'a', 3.0) IF NOT EXISTS".format(v=i))
 
-        debug("Slowing down MV build with byteman")
+        logger.debug("Slowing down MV build with byteman")
         for node in nodes:
             node.byteman_submit(['./byteman/4.0/view_builder_task_sleep.btm'])
 
-        debug("Create a MV")
+        logger.debug("Create a MV")
         session.execute(("CREATE MATERIALIZED VIEW t_by_v AS SELECT * FROM t "
                          "WHERE v IS NOT NULL AND id IS NOT NULL PRIMARY KEY (v, id)"))
 
-        debug("Stopping all running view build tasks with nodetool")
+        logger.debug("Stopping all running view build tasks with nodetool")
         for node in nodes:
             node.watch_log_for('Starting new view build for range', filename='debug.log', timeout=60)
             node.nodetool('stop VIEW_BUILD')
 
-        debug("Checking logs to verify that some view build tasks have been stopped")
+        logger.debug("Checking logs to verify that some view build tasks have been stopped")
         for node in nodes:
             node.watch_log_for('Stopped build for view', filename='debug.log', timeout=60)
             node.watch_log_for('Compaction interrupted: View build', filename='system.log', timeout=60)
             node.watch_log_for('Interrupted build for view', filename='debug.log', timeout=60)
-            self.assertFalse(node.grep_log('Marking view', filename='debug.log'))
+            assert not node.grep_log('Marking view', filename='debug.log')
             self.check_logs_for_errors()
 
-        debug("Check that MV shouldn't be built yet.")
-        self.assertNotEqual(len(list(session.execute("SELECT COUNT(*) FROM t_by_v"))), 10000)
-
-        debug("Restart the cluster")
+        logger.debug("Check that MV shouldn't be built yet.")
+        assert len(list(session.execute("SELECT COUNT(*) FROM t_by_v"))) != 10000
+
+        logger.debug("Restart the cluster")
         self.cluster.stop()
         marks = [node.mark_log() for node in nodes]
         self.cluster.start(wait_for_binary_proto=True)
         session = self.patient_cql_connection(nodes[0])
 
-        debug("Verify that the MV has been successfully created")
+        logger.debug("Verify that the MV has been successfully created")
         self._wait_for_view('ks', 't_by_v')
         assert_one(session, "SELECT COUNT(*) FROM ks.t_by_v", [10000])
 
-        debug("Checking logs to verify that the view build has been resumed and completed after restart")
+        logger.debug("Checking logs to verify that the view build has been resumed and completed after restart")
         for node, mark in zip(nodes, marks):
-            self.assertTrue(node.grep_log('Resuming view build', filename='debug.log', from_mark=mark))
-            self.assertTrue(node.grep_log('Marking view', filename='debug.log', from_mark=mark))
+            assert node.grep_log('Resuming view build', filename='debug.log', from_mark=mark)
+            assert node.grep_log('Marking view', filename='debug.log', from_mark=mark)
             self.check_logs_for_errors()
 
     @since('3.0')
@@ -1214,7 +1174,7 @@
         node1, node2, node3 = self.cluster.nodelist()
         session.execute('USE ks')
 
-        debug("MV with same key and unselected columns")
+        logger.debug("MV with same key and unselected columns")
         session.execute("CREATE TABLE t2 (k int, a int, b int, c int, primary key(k, a)) with default_time_to_live=600")
         session.execute(("CREATE MATERIALIZED VIEW mv2 AS SELECT k,a,b FROM t2 "
                          "WHERE k IS NOT NULL AND a IS NOT NULL PRIMARY KEY (a, k)"))
@@ -1257,7 +1217,7 @@
             assert_none(session, "SELECT * FROM t2")
             assert_none(session, "SELECT * FROM mv2")
 
-        debug("MV with extra key")
+        logger.debug("MV with extra key")
         session.execute("CREATE TABLE t (k int PRIMARY KEY, a int, b int) with default_time_to_live=600")
         session.execute(("CREATE MATERIALIZED VIEW mv AS SELECT * FROM t "
                          "WHERE k IS NOT NULL AND a IS NOT NULL PRIMARY KEY (k, a)"))
@@ -1298,7 +1258,6 @@
             assert_one(session, "SELECT * FROM t", [1, 6, 1])
             assert_one(session, "SELECT * FROM mv", [1, 6, 1])
 
->>>>>>> e67ef2b8
     @since('3.0')
     def test_no_base_column_in_view_pk_complex_timestamp_with_flush(self):
         self._test_no_base_column_in_view_pk_complex_timestamp(flush=True)
